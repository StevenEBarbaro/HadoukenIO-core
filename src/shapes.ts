--- conflicted
+++ resolved
@@ -1,14 +1,10 @@
 
 import { PortInfo } from './browser/port_discovery';
-<<<<<<< HEAD
-import { BrowserWindow as BrowserWindowElectron, NativeWindowInfo as NativeWindowInfoElectron } from 'electron';
-=======
 import {
     BrowserWindow as BrowserWindowElectron,
     NativeWindowInfo as NativeWindowInfoElectron,
     Process as ProcessElectron
 } from 'electron';
->>>>>>> 8356592d
 import { ERROR_BOX_TYPES } from './common/errors';
 import { AnchorType } from '../js-adapter/src/shapes';
 
@@ -449,9 +445,6 @@
     uuid: string;
 }
 
-<<<<<<< HEAD
-export interface NativeWindowInfo extends NativeWindowInfoElectron {
-=======
 export interface Process extends Omit<ProcessElectron, 'imageName'> {
     injected: boolean;
     pid: number;
@@ -459,7 +452,6 @@
 
 export interface NativeWindowInfo extends Omit<NativeWindowInfoElectron, 'process'> {
     process: Process;
->>>>>>> 8356592d
     name: string;
     uuid: string;
 }
