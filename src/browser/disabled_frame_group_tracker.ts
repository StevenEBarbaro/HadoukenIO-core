--- conflicted
+++ resolved
@@ -36,11 +36,7 @@
 const listenerCache: Map<WinId, (...args: any[]) => void> = new Map();
 const groupInfoCache: Map<string, GroupInfo> = new Map();
 type Move = [OpenFinWindow, Rectangle];
-<<<<<<< HEAD
 async function emitChange(
-=======
-function emitChange(
->>>>>>> 08842902
     [win, rect] : [OpenFinWindow, Rectangle],
     changeType: number,
     reason: string,
@@ -70,44 +66,7 @@
     }
 
 }
-export function updateGroupedWindowBounds(win: OpenFinWindow, delta: Partial<RectangleBase>) {
-    const shift = {...zeroDelta, ...delta};
-    return handleApiMove(win, shift);
-}
-export function setNewGroupedWindowBounds(win: OpenFinWindow, partialBounds: Partial<RectangleBase>) {
-    const rect = createRectangleFromBrowserWindow(win.browserWindow);
-    const bounds = {...rect.rawBounds, ...partialBounds};
-    const newBounds = rect.applyOffset(bounds);
-    const delta = rect.delta(newBounds);
-    return handleApiMove(win, delta);
-}
-
-function handleApiMove(win: OpenFinWindow, delta: RectangleBase) {
-    const rect = createRectangleFromBrowserWindow(win.browserWindow);
-    const bounds = rect.shift(delta);
-    const newBounds = rect.applyOffset(bounds);
-    if (!rect.moved(newBounds)) {
-        return;
-    }
-    const moved = (delta.x && delta.x + delta.width) || (delta.y && delta.y + delta.height);
-    const resized = delta.width || delta.height;
-    const changeType = resized
-        ? moved
-            ? 2
-            : 1
-        : 0;
-    const moves = handleBoundsChanging(win, {}, bounds, changeType);
-    const leader = moves.find(([w]) => w === win);
-    if (!leader || leader[1].moved(newBounds)) {
-        //Propsed move differs from requested move
-        throw new Error('Attempted move violates group constraints');
-    }
-    handleBatchedMove(moves);
-    emitChange(leader, changeType, 'self', 'changed');
-    const otherWindows = moves.filter(([w]) => w !== win);
-    otherWindows.forEach(move => emitChange(move, changeType, 'group', 'changed'));
-    return leader[1].eventBounds;
-}
+
 export function updateGroupedWindowBounds(win: OpenFinWindow, delta: Partial<RectangleBase>) {
     const shift = {...zeroDelta, ...delta};
     return handleApiMove(win, shift);
@@ -274,11 +233,7 @@
                     handleBatchedMove(moves);
                     moves.forEach((pair) => {
                         moved.add(pair[0]);
-<<<<<<< HEAD
                         // emitChange(pair, d, pair[0] === win ? 'self' : 'group');
-=======
-                        emitChange(pair, d, pair[0] === win ? 'self' : 'group');
->>>>>>> 08842902
                     });
                 }
             }, 16);
