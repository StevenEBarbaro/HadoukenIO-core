import { OpenFinWindow } from '../shapes';
import of_events from './of_events';
import route from '../common/route';
import { BrowserWindow } from 'electron';
import WindowGroups from './window_groups';
const WindowTransaction = require('electron').windowTransaction;
import {RectangleBase, Rectangle} from './rectangle';
import {createRectangleFromBrowserWindow} from './normalized_rectangle';
const isWin32 = process.platform === 'win32';
const getState = (browserWindow: BrowserWindow) => {
    if (browserWindow && browserWindow.isMinimized()) {
        return 'minimized';
    } else if (browserWindow && browserWindow.isMaximized()) {
        return 'maximized';
    } else {
        return 'normal';
    }
};
/*
Edge cases
respect max
whether to restore frame on leave
disabled window moving
event propagation
*/
type WinId = string;
interface GroupInfo {
    boundsChanging: boolean;
    payloadCache: [OpenFinWindow, any, RectangleBase, number][];
    interval?: any;
}
//const groupTrackerCache = new Map<string, GroupTracker>();
const listenerCache: Map<WinId, (...args: any[]) => void> = new Map();
const groupInfoCache: Map<string, GroupInfo> = new Map();

function emitChange(
    [win, rect] : [OpenFinWindow, Rectangle],
    changeType: number,
    eventType: 'changing' | 'changed' = 'changing'
) {
    const topic = `bounds-${eventType}`;
    const uuid = win.uuid;
    const name = win.name;
    of_events.emit(route.window(topic, uuid, name), {
        ...rect.eventBounds,
        changeType,
        uuid,
        name,
        topic,
        type: 'window',
        deffered: true
    });
}

export function setNewWindowWindowBounds(win: OpenFinWindow, bounds: RectangleBase) {
    const rect = createRectangleFromBrowserWindow(win.browserWindow);
    const newBounds = rect.applyOffset(bounds);
    if (!rect.moved(newBounds)) {
        return;
    }
    const delta = rect.delta(newBounds);
    const moved = (delta.x && delta.x + delta.width) || (delta.y && delta.y + delta.height);
    const resized = delta.width || delta.height;
    const changeType = resized
        ? moved
           ? 2
           : 1
        : 0;
    return handleBoundsChanging(win, {}, bounds, changeType);
}

function handleBatchedMove(moves: [OpenFinWindow, Rectangle][]) {
    if (isWin32) {
        const { flag: { noZorder, noSize, noActivate } } = WindowTransaction;
        const flags = noZorder + noActivate;
        const wt = new WindowTransaction.Transaction(0);
        moves.forEach(([win, rect]) => {
            const hwnd = parseInt(win.browserWindow.nativeId, 16);
            wt.setWindowPos(hwnd, { ...rect.transactionBounds, flags });
        });
        wt.commit();
    } else {
        moves.forEach(([win, rect]) => {
            win.browserWindow.setBounds(rect.bounds);
        });
    }
}

function handleBoundsChanging(
    win: OpenFinWindow,
    e: any,
    payloadBounds: RectangleBase,
    changeType: number
): Array<[OpenFinWindow, Rectangle]> {
    let moves: [OpenFinWindow, Rectangle][] = [];
    const thisRect = createRectangleFromBrowserWindow(win.browserWindow);
    const newBounds = thisRect.applyOffset(payloadBounds);
    switch (changeType) {
        case 0: {
            const delta = thisRect.delta(newBounds);
<<<<<<< HEAD
=======
            moves = [];
>>>>>>> 6be6e1d9
            WindowGroups.getGroup(win.groupUuid).forEach((win: OpenFinWindow) => {
                const bounds = win.browserWindow.getBounds();
                const rect = Rectangle.CREATE_FROM_BOUNDS(bounds).shift(delta);
                moves.push([win, rect]);
            });
        } break;
<<<<<<< HEAD
        case 1: {
            WindowGroups.getGroup(win.groupUuid).forEach((win: OpenFinWindow) => {
                const baseRect = createRectangleFromBrowserWindow(win.browserWindow);
                const movedRect = baseRect.move(thisRect, newBounds);
                if (baseRect.moved(movedRect)) {
                    moves.push([win, movedRect]);
                }
            });
=======
        default: {
            handleResizeMove(win, newBounds, moves);
>>>>>>> 6be6e1d9
        } break;
        case 2: {
            const wins = Array.from(WindowGroups.getGroup(win.groupUuid));
            const delta = thisRect.delta(newBounds);
            const xShift = delta.x + delta.width;
            const yShift = delta.y + delta.height;
            const shift = { x: xShift, y: yShift, width: 0, height: 0 };
            const originMoved = thisRect.shift(shift);
            moves = wins.map(win => {
                const moved = createRectangleFromBrowserWindow(win.browserWindow)
                    .shift(shift);
                return <[OpenFinWindow, Rectangle]>[win, moved.move(originMoved, newBounds)];
            });
        } break;
    }
    handleBatchedMove(moves);
    return moves;
}

function handleResizeMove(win: OpenFinWindow, newBounds: RectangleBase, moves: [OpenFinWindow, Rectangle][]) {
    const thisRect = createRectangleFromBrowserWindow(win.browserWindow);
    const positionsInitial: Map<string, Rectangle> = new Map();
    const positionsFinal: Map<string, Rectangle> = new Map();
    const windowGroup = WindowGroups.getGroup(win.groupUuid);

    windowGroup.forEach(win => {
        const baseRect = createRectangleFromBrowserWindow(win.browserWindow);
        positionsInitial.set(win.browserWindow.nativeId, baseRect);
        const bounds = win.browserWindow.getBounds();
        const movedRect = clipBounds(Rectangle.CREATE_FROM_BOUNDS(bounds).move(thisRect, newBounds), win.browserWindow);
        positionsFinal.set(win.browserWindow.nativeId, movedRect);

        if (baseRect.moved(movedRect)) {
            moves.push([win, movedRect]);
        }
    });

    positionsFinal.set(win.browserWindow.nativeId, Rectangle.CREATE_FROM_BOUNDS(newBounds));
    const graphInitial = Rectangle.GRAPH_WITH_SIDE_DISTANCES([...positionsInitial].map(([, rect]) => rect));
    const graphFinal = Rectangle.GRAPH_WITH_SIDE_DISTANCES([...positionsFinal].map(([, rect]) => rect));

    if (!Rectangle.SUBGRAPH_AND_CLOSER(graphInitial, graphFinal)) {
        moves.length = 0;
    }
}

function getGroupInfoCacheForWindow(win: OpenFinWindow): GroupInfo {
    let groupInfo: GroupInfo = groupInfoCache.get(win.groupUuid);
    if (!groupInfo) {
        groupInfo = {
            boundsChanging: false,
            payloadCache: []
        };
        //merging of groups of windows that are not in a group will be late in producing a window group.
        if (win.groupUuid) {
            groupInfoCache.set(win.groupUuid, groupInfo);
        }
    }

    return groupInfo;
}

export function addWindowToGroup(win: OpenFinWindow) {
    win.browserWindow.setUserMovementEnabled(false);
    const listener = (e: any, newBounds: RectangleBase, changeType: number) => {
        const groupInfo = getGroupInfoCacheForWindow(win);
        if (groupInfo.boundsChanging) {
            groupInfo.payloadCache.push([win, e, newBounds, changeType]);
        } else {
            const uuid = win.uuid;
            const name = win.name;
            const rect = createRectangleFromBrowserWindow(win.browserWindow);
            const moved = new Set();
            of_events.emit(route.window('begin-user-bounds-changing', uuid, name), {
                ...rect.eventBounds,
                uuid,
                name,
                topic: 'begin-user-bounds-changing',
                type: 'window',
                windowState: getState(win.browserWindow)
            });
            groupInfo.boundsChanging = true;
            handleBoundsChanging(win, e, newBounds, changeType);
            groupInfo.interval = setInterval(() => {
                if (groupInfo.payloadCache.length) {
                    const [a, b, c, d] = groupInfo.payloadCache.pop();
                    const moves = handleBoundsChanging(a, b, c, d);
                    moves.forEach((pair) => {
                        moved.add(pair[0]);
                        emitChange(pair, d);
                    });
                groupInfo.payloadCache = [];
                }
            }, 16);
            win.browserWindow.once('disabled-frame-bounds-changed', (e: any, newBounds: RectangleBase, changeType: number) => {
                groupInfo.boundsChanging = false;
                clearInterval(groupInfo.interval);
                groupInfo.payloadCache = [];
                handleBoundsChanging(win, e, newBounds, changeType);
                moved.forEach((win) => {
                    const rect = createRectangleFromBrowserWindow(win.browserWindow);
                    emitChange([win, rect], changeType, 'changed');
                });
            });
        }
    };

    listenerCache.set(win.browserWindow.nativeId, listener);
    win.browserWindow.on('disabled-frame-bounds-changing', listener);
}

export function removeWindowFromGroup(win: OpenFinWindow) {
    win.browserWindow.setUserMovementEnabled(true);
    const winId = win.browserWindow.nativeId;
    win.browserWindow.removeListener('disabled-frame-bounds-changing', listenerCache.get(winId));
    listenerCache.delete(winId);
}

export function deleteGroupInfoCache(groupUuid: string) {
    groupInfoCache.delete(groupUuid);
}

interface Clamped {
    value: number;
    clampedOffset: number;
}

function clipBounds(bounds: Rectangle, browserWindow: OpenFinWindow['browserWindow']): Rectangle {
    if (!('_options' in browserWindow)) {
      return bounds;
    }

    const { minWidth, minHeight, maxWidth, maxHeight } = browserWindow._options;

    const xclamp = clamp(bounds.width, minWidth, maxWidth);
    const yclamp = clamp(bounds.height, minHeight, maxHeight);

    return new Rectangle(bounds.x + xclamp.clampedOffset, bounds.y + yclamp.clampedOffset, xclamp.value, yclamp.value);
  }

  function clamp(num: number, min: number = 0, max: number = Number.MAX_SAFE_INTEGER): Clamped {
    max = max < 0 ? Number.MAX_SAFE_INTEGER : max;
    const value = Math.min(Math.max(num, min, 0), max);
    return {
      value,
      clampedOffset: num < min ? -1 * (min - num) : 0 || num > max ? -1 * (num - max) : 0
    };
  }<|MERGE_RESOLUTION|>--- conflicted
+++ resolved
@@ -32,7 +32,7 @@
 //const groupTrackerCache = new Map<string, GroupTracker>();
 const listenerCache: Map<WinId, (...args: any[]) => void> = new Map();
 const groupInfoCache: Map<string, GroupInfo> = new Map();
-
+type Move = [OpenFinWindow, Rectangle];
 function emitChange(
     [win, rect] : [OpenFinWindow, Rectangle],
     changeType: number,
@@ -85,85 +85,61 @@
         });
     }
 }
-
+const makeTranslate = (delta: RectangleBase) => ([win, rect]: Move): Move => [win, rect.shift(delta)];
 function handleBoundsChanging(
     win: OpenFinWindow,
     e: any,
     payloadBounds: RectangleBase,
     changeType: number
 ): Array<[OpenFinWindow, Rectangle]> {
-    let moves: [OpenFinWindow, Rectangle][] = [];
+    let moves: [OpenFinWindow, Rectangle][];
     const thisRect = createRectangleFromBrowserWindow(win.browserWindow);
     const newBounds = thisRect.applyOffset(payloadBounds);
+    const initialPositions = WindowGroups
+        .getGroup(win.groupUuid)
+        .map((win) : Move => [win, createRectangleFromBrowserWindow(win.browserWindow)]);
     switch (changeType) {
         case 0: {
             const delta = thisRect.delta(newBounds);
-<<<<<<< HEAD
-=======
-            moves = [];
->>>>>>> 6be6e1d9
-            WindowGroups.getGroup(win.groupUuid).forEach((win: OpenFinWindow) => {
-                const bounds = win.browserWindow.getBounds();
-                const rect = Rectangle.CREATE_FROM_BOUNDS(bounds).shift(delta);
-                moves.push([win, rect]);
-            });
+            moves = initialPositions
+                .map(makeTranslate(delta));
         } break;
-<<<<<<< HEAD
         case 1: {
-            WindowGroups.getGroup(win.groupUuid).forEach((win: OpenFinWindow) => {
-                const baseRect = createRectangleFromBrowserWindow(win.browserWindow);
-                const movedRect = baseRect.move(thisRect, newBounds);
-                if (baseRect.moved(movedRect)) {
-                    moves.push([win, movedRect]);
-                }
-            });
-=======
-        default: {
-            handleResizeMove(win, newBounds, moves);
->>>>>>> 6be6e1d9
+            moves = handleResizeMove(thisRect, newBounds, initialPositions);
         } break;
         case 2: {
-            const wins = Array.from(WindowGroups.getGroup(win.groupUuid));
             const delta = thisRect.delta(newBounds);
             const xShift = delta.x + delta.width;
             const yShift = delta.y + delta.height;
             const shift = { x: xShift, y: yShift, width: 0, height: 0 };
-            const originMoved = thisRect.shift(shift);
-            moves = wins.map(win => {
-                const moved = createRectangleFromBrowserWindow(win.browserWindow)
-                    .shift(shift);
-                return <[OpenFinWindow, Rectangle]>[win, moved.move(originMoved, newBounds)];
-            });
+            const resizeBounds = {...newBounds, x: newBounds.x - xShift, y: newBounds.y - yShift};
+            // Need to consider case where resize fails, is it better to set x-y to what they want
+            // or shift by the amount it would have been in case of a succesful resize
+            moves = handleResizeMove(thisRect, resizeBounds, initialPositions).map(makeTranslate(shift));
         } break;
     }
-    handleBatchedMove(moves);
-    return moves;
-}
-
-function handleResizeMove(win: OpenFinWindow, newBounds: RectangleBase, moves: [OpenFinWindow, Rectangle][]) {
-    const thisRect = createRectangleFromBrowserWindow(win.browserWindow);
-    const positionsInitial: Map<string, Rectangle> = new Map();
-    const positionsFinal: Map<string, Rectangle> = new Map();
-    const windowGroup = WindowGroups.getGroup(win.groupUuid);
-
-    windowGroup.forEach(win => {
-        const baseRect = createRectangleFromBrowserWindow(win.browserWindow);
-        positionsInitial.set(win.browserWindow.nativeId, baseRect);
-        const bounds = win.browserWindow.getBounds();
-        const movedRect = clipBounds(Rectangle.CREATE_FROM_BOUNDS(bounds).move(thisRect, newBounds), win.browserWindow);
-        positionsFinal.set(win.browserWindow.nativeId, movedRect);
-
-        if (baseRect.moved(movedRect)) {
-            moves.push([win, movedRect]);
-        }
+    const changed = moves.filter(([win, rect], i) => rect.moved(initialPositions[i][1]));
+    handleBatchedMove(changed);
+    return changed;
+}
+const moveToRect = ([, rect]: Move) => rect;
+
+function handleResizeMove(start: Rectangle, end: RectangleBase, positions: [OpenFinWindow, Rectangle][]): Move[] {
+
+
+    const moved = positions.map(([win, baseRect]): Move => {
+        const movedRect = clipBounds(baseRect.move(start, end), win.browserWindow);
+        return [win, movedRect];
+
     });
 
-    positionsFinal.set(win.browserWindow.nativeId, Rectangle.CREATE_FROM_BOUNDS(newBounds));
-    const graphInitial = Rectangle.GRAPH_WITH_SIDE_DISTANCES([...positionsInitial].map(([, rect]) => rect));
-    const graphFinal = Rectangle.GRAPH_WITH_SIDE_DISTANCES([...positionsFinal].map(([, rect]) => rect));
+    const graphInitial = Rectangle.GRAPH_WITH_SIDE_DISTANCES(positions.map(moveToRect));
+    const graphFinal = Rectangle.GRAPH_WITH_SIDE_DISTANCES(moved.map(moveToRect));
 
     if (!Rectangle.SUBGRAPH_AND_CLOSER(graphInitial, graphFinal)) {
-        moves.length = 0;
+        return positions;
+    } else {
+        return moved;
     }
 }
 
