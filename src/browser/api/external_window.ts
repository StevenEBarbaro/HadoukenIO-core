--- conflicted
+++ resolved
@@ -304,13 +304,8 @@
   const globalWinEventHooks = new WinEventHookEmitter();
   const globalAllWindowsEventHooks = new WinEventHookEmitter({ skipOwnWindows: false });
   const listener = (
-<<<<<<< HEAD
-    parser: (nativeWindowInfo: Shapes.NativeWindowInfo) => void,
-    sender: EventEmitter,
-=======
     parser: (nativeWindowInfo: Shapes.NativeWindowInfoLite) => void,
     sender: Event,
->>>>>>> 8356592d
     rawNativeWindowInfo: NativeWindowInfo,
     timestamp: number
   ): void => {
@@ -389,11 +384,7 @@
 
   const listener = (
     parser: (nativeWindowInfo: Shapes.NativeWindowInfo) => void,
-<<<<<<< HEAD
-    sender: EventEmitter,
-=======
     sender: Event,
->>>>>>> 8356592d
     rawNativeWindowInfo: NativeWindowInfo,
     timestamp: number
   ): void => {
