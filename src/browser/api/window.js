/*
Copyright 2017 OpenFin Inc.

Licensed under the Apache License, Version 2.0 (the "License");
you may not use this file except in compliance with the License.
You may obtain a copy of the License at

http://www.apache.org/licenses/LICENSE-2.0

Unless required by applicable law or agreed to in writing, software
distributed under the License is distributed on an "AS IS" BASIS,
WITHOUT WARRANTIES OR CONDITIONS OF ANY KIND, either express or implied.
See the License for the specific language governing permissions and
limitations under the License.
*/
/*
    src/browser/api/window.js
 */

// build-in modules
let fs = require('fs');
let path = require('path');
let url = require('url');
let electron = require('electron');
let BrowserWindow = electron.BrowserWindow;
let electronApp = electron.app;
let Menu = electron.Menu;
let nativeImage = electron.nativeImage;

// npm modules
let _ = require('underscore');

// local modules
let animations = require('../animations.js');
let authenticationDelegate = require('../authentication_delegate.js');
let BoundsChangedStateTracker = require('../bounds_changed_state_tracker.js');
let clipBounds = require('../clip_bounds.js').default;
let convertOptions = require('../convert_options.js');
let coreState = require('../core_state.js');
let ExternalWindowEventAdapter = require('../external_window_event_adapter.js');
import { cachedFetch } from '../cached_resource_fetcher';
let log = require('../log');
import ofEvents from '../of_events';
let regex = require('../../common/regex');
import SubscriptionManager from '../subscription_manager';
let WindowGroups = require('../window_groups.js');
import { validateNavigation, navigationValidator } from '../navigation_validation';
import { toSafeInt } from '../../common/safe_int';
import route from '../../common/route';
import { getPreloadScriptState, getIdentifier } from '../preload_scripts';
<<<<<<< HEAD
import WindowsMessages from '../../common/microsoft';
import { FrameInfo } from './frame';
import { System } from './system';
=======

>>>>>>> f22ca37d
// constants
import {
    DEFAULT_RESIZE_REGION_SIZE,
    DEFAULT_RESIZE_REGION_BOTTOM_RIGHT_CORNER
} from '../../shapes';

const subscriptionManager = new SubscriptionManager();
const isWin32 = process.platform === 'win32';
const windowPosCacheFolder = 'winposCache';
const userCache = electronApp.getPath('userCache');
const WindowsMessages = {
    WM_KEYDOWN: 0x0100,
    WM_KEYUP: 0x0101,
    WM_SYSKEYDOWN: 0x0104,
    WM_SYSKEYUP: 0x0105,
};

let Window = {};

let browserWindowEventMap = {
    'api-injection-failed': {
        topic: 'api-injection-failed'
    },
    'blur': {
        topic: 'blurred',
        decorator: blurredDecorator
    },
    'synth-bounds-change': {
        topic: 'bounds-changing', // or bounds-changed
        decorator: boundsChangeDecorator
    },
    'close': {
        topic: 'close-requested',
        decorator: closeRequestedDecorator
    },
    'disabled-frame-bounds-changed': {
        topic: 'disabled-frame-bounds-changed',
        decorator: disabledFrameBoundsChangeDecorator
    },
    'disabled-frame-bounds-changing': {
        topic: 'disabled-frame-bounds-changing',
        decorator: disabledFrameBoundsChangeDecorator
    },
    'focus': {
        topic: 'focused',
        decorator: focusedDecorator
    },
    'opacity-changed': {
        decorator: opacityChangedDecorator
    },
    'user-movement-disabled': {
        topic: 'frame-disabled'
    },
    'user-movement-enabled': {
        topic: 'frame-enabled'
    },
    'visibility-changed': {
        topic: 'hidden', // or 'shown'
        decorator: visibilityChangedDecorator
    },
    'maximize': {
        topic: 'maximized'
    },
    'minimize': {
        topic: 'minimized'
    },
    'restore': {
        topic: 'restored'
    },
    'resize': {
        topic: 'bounds-changing',
        decorator: boundsChangeDecorator
    },
    'unmaximize': {
        topic: 'restored'
    }
    // 'move': {
    //     topic: 'bounds-changing'
    // }
};

let webContentsEventMap = {
    'did-get-response-details': {
        topic: 'resource-response-received',
        decorator: responseReceivedDecorator
    },
    'did-fail-load': {
        topic: 'resource-load-failed',
        decorator: loadFailedDecorator
    }
};

/*
    For the bounds stuff, looks like 5.0 does not take actions until the
    window moves or has a resizing event. that is the same here. in the
    future we can explicitly set them if, say, you are larger than a max
    that you just set
*/
let optionSetters = {
    contextMenu: function(newVal, browserWin) {
        let contextMenuBool = !!newVal;

        setOptOnBrowserWin('contextMenu', contextMenuBool, browserWin);
        browserWin.setMenu(null);
    },
    frame: function(newVal, browserWin) {
        let frameBool = !!newVal;

        setOptOnBrowserWin('frame', frameBool, browserWin);
        browserWin.setHasFrame(frameBool);

        if (!frameBool) {
            // reapply corner rounding
            let cornerRounding = getOptFromBrowserWin('cornerRounding', browserWin, {
                width: 0,
                height: 0
            });
            browserWin.setRoundedCorners(cornerRounding.width, cornerRounding.height);

            // reapply resize region
            applyAdditionalOptionsToWindowOnVisible(browserWin, () => {
                let resizeRegion = getOptFromBrowserWin('resizeRegion', browserWin, {
                    size: DEFAULT_RESIZE_REGION_SIZE,
                    bottomRightCorner: DEFAULT_RESIZE_REGION_BOTTOM_RIGHT_CORNER
                });
                browserWin.setResizeRegion(resizeRegion.size);
                browserWin.setResizeRegionBottomRight(resizeRegion.bottomRightCorner);
            });
        } else {
            // reapply top-left icon
            setTaskbar(browserWin, true);
        }
    },
    alphaMask: function(newVal, browserWin) {
        if (!newVal || typeof newVal.red !== 'number' || typeof newVal.green !== 'number' || typeof newVal.blue !== 'number') {
            return;
        }

        applyAdditionalOptionsToWindowOnVisible(browserWin, () => {
            browserWin.setAlphaMask(newVal.red, newVal.green, newVal.blue);
        });
        setOptOnBrowserWin('alphaMask', newVal, browserWin);
    },
    hideOnClose: function(newVal, browserWin) {
        let newHideOnCloseBool = !!newVal; // ensure bool
        let oldHideOnCloseBool = getOptFromBrowserWin('hideOnClose', browserWin, false);

        let uuid = browserWin._options.uuid;
        let name = browserWin._options.name;
        let openfinWindow = Window.wrap(uuid, name);
        let hideOnCloseListener = openfinWindow.hideOnCloseListener;
        let closeEventString = route.window('close-requested', uuid, name);

        if (newHideOnCloseBool && !oldHideOnCloseBool) {
            ofEvents.on(closeEventString, hideOnCloseListener);
        } else if (!newHideOnCloseBool && oldHideOnCloseBool) {
            ofEvents.removeListener(closeEventString, hideOnCloseListener);
        }

        setOptOnBrowserWin('hideOnClose', newHideOnCloseBool, browserWin);
    },
    alwaysOnTop: function(newVal, browserWin) {
        var onTopBool = !!newVal; // ensure bool

        browserWin.setAlwaysOnTop(onTopBool);
        setOptOnBrowserWin('alwaysOnTop', onTopBool, browserWin);
    },
    cornerRounding: function(newVal, browserWin) {
        if (!newVal || typeof newVal.width !== 'number' || typeof newVal.height !== 'number') {
            return;
        }

        let frame = getOptFromBrowserWin('frame', browserWin, true);
        if (!frame) {
            browserWin.setRoundedCorners(newVal.width, newVal.height);
        }
        setOptOnBrowserWin('cornerRounding', newVal, browserWin);
    },
    maxHeight: function(newVal, browserWin) {
        var maxWidth = getOptFromBrowserWin('maxWidth', browserWin, -1);

        browserWin.setMaximumSize(maxWidth, newVal);
        setOptOnBrowserWin('maxHeight', newVal, browserWin);
    },
    maxWidth: function(newVal, browserWin) {
        var maxHeight = getOptFromBrowserWin('maxHeight', browserWin, -1);

        browserWin.setMaximumSize(newVal, maxHeight);
        setOptOnBrowserWin('maxWidth', newVal, browserWin);
    },
    maximizable: function(newVal, browserWin) {
        let maxBool = !!newVal;

        browserWin.setMaximizable(maxBool);
        setOptOnBrowserWin('maximizable', maxBool, browserWin);
    },
    minimizable: function(newVal, browserWin) {
        let minBool = !!newVal;

        browserWin.setMinimizable(minBool);
        setOptOnBrowserWin('minimizable', minBool, browserWin);
    },
    minHeight: function(newVal, browserWin) {
        var minWidth = getOptFromBrowserWin('minWidth', browserWin, -1);

        browserWin.setMinimumSize(minWidth, newVal);
        setOptOnBrowserWin('minHeight', newVal, browserWin);
    },
    minWidth: function(newVal, browserWin) {
        var minHeight = getOptFromBrowserWin('minHeight', browserWin, -1);

        browserWin.setMinimumSize(newVal, minHeight);
        setOptOnBrowserWin('minWidth', newVal, browserWin);
    },
    opacity: function(newVal, browserWin) {
        if (typeof newVal !== 'number') {
            return;
        }

        let frame = getOptFromBrowserWin('frame', browserWin, true);
        if (frame) {
            // TODO Kick an error or deprecated message to the renderer process
            //      indicating that the opacity should only be set when frameless.
            //      5.0 allows you to do this, but it's not desireable
            console.log('Opacity only supported on frameless windows');
        }

        let opacity = newVal;
        opacity = opacity < 0 ? 0 : opacity;
        opacity = opacity > 1 ? 1 : opacity;

        applyAdditionalOptionsToWindowOnVisible(browserWin, () => {
            browserWin.setOpacity(opacity);
        });
        setOptOnBrowserWin('opacity', opacity, browserWin);
    },
    resizable: function(newVal, browserWin) {
        var resizeBool = !!newVal; // ensure bool val

        browserWin.setResizable(resizeBool);
        setOptOnBrowserWin('resizable', resizeBool, browserWin);
    },
    icon: function(newVal, browserWin) {
        if (typeof newVal !== 'string') {
            return;
        }
        setOptOnBrowserWin('icon', newVal, browserWin);
        setTaskbarIcon(browserWin, getWinOptsIconUrl(browserWin._options));
    },
    taskbarIcon: function(newVal, browserWin) {
        if (typeof newVal !== 'string') {
            return;
        }
        setOptOnBrowserWin('taskbarIcon', newVal, browserWin);
        // NOTE: as long as 'icon' is defined, this will never have any effect
        setTaskbarIcon(browserWin, getWinOptsIconUrl(browserWin._options));
    },
    applicationIcon: function(newVal, browserWin) {
        if (typeof newVal !== 'string') {
            return;
        }
        setOptOnBrowserWin('applicationIcon', newVal, browserWin);
        // NOTE: as long as 'icon' and 'taskbarIcon' are defined, this will never have any effect
        setTaskbarIcon(browserWin, getWinOptsIconUrl(browserWin._options));
    },
    resizeRegion: function(newVal, browserWin) {
        if (!newVal || typeof newVal.size !== 'number' || typeof newVal.bottomRightCorner !== 'number') {
            return;
        }

        applyAdditionalOptionsToWindowOnVisible(browserWin, () => {
            let frame = getOptFromBrowserWin('frame', browserWin, true);
            if (!frame) {
                browserWin.setResizeRegion(newVal.size);
                browserWin.setResizeRegionBottomRight(newVal.bottomRightCorner);
            }
        });
        setOptOnBrowserWin('resizeRegion', newVal, browserWin);
    },
    hasLoaded: function(newVal, browserWin) {
        if (typeof(newVal) === 'boolean') {
            browserWin._options.hasLoaded = newVal;
        }
    },
    showTaskbarIcon: function(newVal, browserWin) {
        let showTaskbarIconBool = !!newVal;
        setOptOnBrowserWin('showTaskbarIcon', showTaskbarIconBool, browserWin);
        browserWin.setSkipTaskbar(!showTaskbarIconBool);
    }
};


Window.create = function(id, opts) {
    let name = opts.name;
    let uuid = opts.uuid;
    let identity = {
        name,
        uuid
    };
    let baseOpts;
    let browserWindow;
    let _openListeners;
    let webContents;
    let _options;
    let _boundsChangedHandler;
    let groupUuid = null; // windows by default don't belong to any groups

    let hideReason = 'hide';
    let hideOnCloseListener = () => {
        let openfinWindow = Window.wrap(uuid, name);
        openfinWindow.hideReason = 'hide-on-close';
        browserWindow.hide();
    };

    const ofUnloadedHandler = (eventObj, url, isReload) => {

        if (isReload) {
            emitReloadedEvent({
                uuid,
                name
            }, url);
        }

        ofEvents.emit(route.window('unload', uuid, name, false), identity);
        ofEvents.emit(route.window('init-subscription-listeners'), identity);
        ofEvents.emit(route.window('openfin-diagnostic/unload', uuid, name, true), url);
    };

    let _externalWindowEventAdapter;

    // we need to be able to handle the wrapped case, ie. don't try to
    // grab the browser window instance because it may not exist, or
    // perhaps just try ...
    if (!opts._noregister) {

        browserWindow = BrowserWindow.fromId(id);

        // called in the WebContents class in the runtime
        browserWindow.webContents.registerIframe = (frameName, frameRoutingId) => {
            const parentFrameId = id;
            const frameInfo = {
                name: frameName,
                uuid,
                parentFrameId,
                parent: { uuid, name },
                frameRoutingId,
                entityType: 'iframe'
            };

            winObj.frames.set(frameName, frameInfo);
        };

        // called in the WebContents class in the runtime
        browserWindow.webContents.unregisterIframe = (closedFrameName, frameRoutingId) => {
            const entityType = frameRoutingId === 1 ? 'window' : 'iframe';
            const frameName = closedFrameName || name; // the parent name is considered a frame as well
            const payload = { uuid, name, frameName, entityType };

            winObj.frames.delete(closedFrameName);
            ofEvents.emit(route.frame('disconnected', uuid, closedFrameName), payload);
            ofEvents.emit(route.window('frame-disconnected', uuid, name), payload);
        };

        // this is a first pass at teardown. for now, push the unsubscribe
        // function for each subscription you make, on closed, remove them all
        // if you listen on 'closed' it will crash as your resources are
        // already gone at that point
        _openListeners = [];

        webContents = browserWindow.webContents;

        //Legacy 5.0 feature, if customWindowAlert flag is found all alerts will be suppresed,
        //instead we will raise application event : 'window-alert-requested'.
        if (coreState.getAppObjByUuid(identity.uuid)._options.customWindowAlert) {
            handleCustomAlerts(id, opts);
        }
        // each window now inherits the main window's base options. this can
        // be made to be the parent's options if that makes more sense...
        baseOpts = coreState.getMainWindowOptions(id) || {};
        _options = convertOptions.convertToElectron(Object.assign({}, baseOpts, opts));

        // (taskbar) a child window should be grouped in with the application
        // if a taskbarIconGroup isn't specified
        _options.taskbarIconGroup = _options.taskbarIconGroup || baseOpts.uuid;

        // inherit from mainWindow unless specified
        _options.frameConnect = _options.frameConnect || baseOpts.frameConnect || 'last';

        // pass along if we should show once DOMContentLoaded. this gets used
        // in the api-decorator DOMContentLoaded listener
        _options.toShowOnRun = opts.toShowOnRun;

        // we need to know if this window has been loaded successfully at least once.
        _options.hasLoaded = false;

        uuid = _options.uuid;
        name = _options.name;

        const OF_WINDOW_UNLOADED = 'of-window-navigation';

        browserWindow._options = _options;

        // set taskbar icon
        setTaskbar(browserWindow);

        // apply options to browserWindow
        applyAdditionalOptionsToWindow(browserWindow);

        // Handles state tracking for bounds-chang(ed/ing) event tracking.
        // When a valid change state is detected, the event 'synth-bounds-change'
        // is emitted containing a majority of the 5.0 style payload
        //
        _boundsChangedHandler = new BoundsChangedStateTracker(uuid, name, browserWindow);

        // external window listeners
        if (browserWindow.isExternalWindow()) {
            _externalWindowEventAdapter = new ExternalWindowEventAdapter(browserWindow);
        }

        let teardownListeners = () => {
            // tear down any listeners...
            _openListeners.forEach(unhook => {
                unhook();
            });

            //tear down any listeners on external event emitters.
            webContents.removeListener(OF_WINDOW_UNLOADED, ofUnloadedHandler);
        };

        let windowTeardown = createWindowTearDown(identity, id);

        // once the window is closed, be sure to close all the children
        // it may have and remove it from the
        browserWindow.on('close', (event) => {
            let ofWindow = Window.wrap(uuid, name);
            let closeEventString = route.window('close-requested', uuid, name);
            let listenerCount = ofEvents.listenerCount(closeEventString);

            // here we can only prevent electron windows, not external windows, from closing when the 'x' button is clicked.
            // external windows will need to be handled on the adapter side
            if (listenerCount && !ofWindow.forceClose && !browserWindow.isExternalWindow()) {
                if (!browserWindow.isDestroyed()) {
                    event.preventDefault();
                    return;
                }
            }

            ofEvents.emit(route.window('synth-close', uuid, name), {
                name,
                uuid,
                topic: 'window',
                type: 'synth-close'
            });

            // can't unhook when the 'closed' event fires; browserWindow is already destroyed then
            browserWindow.webContents.removeAllListeners('page-favicon-updated');

            // make sure that this uuid/name combo does not have any lingering close-requested subscriptions.
            ofEvents.removeAllListeners(closeEventString);
        });

        browserWindow.on('closed', () => {
            if (browserWindow._options.saveWindowState) {
                let cachedBounds = _boundsChangedHandler.getCachedBounds();
                saveBoundsToDisk(identity, cachedBounds, err => {
                    if (err) {
                        log.writeToLog('info', err);
                    }
                    windowTeardown();
                    // These were causing an exception on close if the window was reloaded
                    _boundsChangedHandler.teardown();
                    teardownListeners();
                });
            } else {
                windowTeardown();
                _boundsChangedHandler.teardown();
                teardownListeners();
            }
        });

        const emitToAppAndWin = (...types) => {
            let isMainWindow = (uuid === name);

            types.forEach(type => {
                // Window crashed: inform Window "namespace"
                ofEvents.emit(route.window(type, uuid, name), { topic: 'window', type, uuid, name });

                // Window crashed: inform Application "namespace" but with "window-" event string prefix
                ofEvents.emit(route.application(`window-${type}`, uuid), { topic: 'application', type, uuid, name });

                if (isMainWindow) {
                    // Application crashed: inform Application "namespace"
                    ofEvents.emit(route.application(type, uuid), { topic: 'application', type, uuid });
                }
            });
        };

        webContents.on('crashed', () => {
            emitToAppAndWin('crashed', 'out-of-memory');
        });

        browserWindow.on('responsive', () => {
            emitToAppAndWin('responding');
        });

        browserWindow.on('unresponsive', () => {
            emitToAppAndWin('not-responding');
        });

        let mapEvents = function(eventMap, eventEmitter) {
            // todo this should be on demand, for now just blast them all
            Object.keys(eventMap).forEach(evnt => {
                var mappedMeta = eventMap[evnt];
                var mappedTopic = mappedMeta.topic || '';

                var electronEventListener = function( /*event , arg1, ... */ ) {

                    // if the window has already been removed from core_state,
                    // don't propagate anymore events
                    if (!Window.wrap(uuid, name)) {
                        return;
                    }

                    // Bare minimum shape of an OpenFin window event payload
                    let payload = {

                        // todo: remove this hard-code
                        //reason: 'self',
                        name,
                        uuid,
                        topic: 'window',
                        type: mappedTopic /* May be overridden by decorator */
                    };

                    let decoratorFn = mappedMeta.decorator || noOpDecorator;

                    // Payload is modified by the decorator and returns true on success
                    if (decoratorFn(payload, arguments)) {
                        // Let the decorator apply changes to the type
                        ofEvents.emit(route.window(payload.type, uuid, name), payload);
                    }
                };

                eventEmitter.on(evnt, electronEventListener);

                // push the unhooking functions in to the queue
                _openListeners.push(() => {
                    eventEmitter.removeListener(evnt, electronEventListener);
                });
            });
        };

        mapEvents(browserWindowEventMap, browserWindow);
        mapEvents(webContentsEventMap, webContents);

        // hideOnClose is deprecated; treat it as if it's just another
        // listener on the 'close-requested' event
        if (getOptFromBrowserWin('hideOnClose', browserWindow, false)) {
            let closeEventString = route.window('close-requested', uuid, name);
            ofEvents.on(closeEventString, hideOnCloseListener);
        }

        // Event listener for group changed
        let groupChangedEventString = 'group-changed';
        let groupChangedListener = (event) => {
            var _win = coreState.getWindowByUuidName(uuid, name) || {};
            var _groupUuid = _win.groupUuid || null;

            if (event.groupUuid === _groupUuid) {
                var payload = event.payload;

                payload.name = name;
                /* jshint ignore:start */
                payload.uuid = _win.app_uuid;
                /* jshint ignore:end */

                if (payload.reason === 'disband') {
                    payload.memberOf = 'nothing';
                } else if (payload.reason === 'leave') {
                    payload.memberOf = payload.sourceWindowName === name ? 'nothing' : 'source';
                } else {
                    var isSource = _.find(payload.sourceGroup, {
                        windowName: name
                    });
                    payload.memberOf = isSource ? 'source' : 'target';
                }

                ofEvents.emit(route.window(payload.type, uuid, name), payload);
            }
        };
        let groupChangedUnsubscribe = () => {
            WindowGroups.removeListener(groupChangedEventString, groupChangedListener);
        };

        WindowGroups.on(groupChangedEventString, groupChangedListener);
        subscriptionManager.registerSubscription(groupChangedUnsubscribe, identity, groupChangedEventString);

        // will-navigate URL for white/black listing
        const navValidator = navigationValidator(uuid, name, id);
        validateNavigation(webContents, identity, navValidator);

        let startLoadingSubscribe = (event, url) => {
            ofEvents.emit(route.application('window-start-load', uuid), {
                name,
                uuid,
                url
            });
        };
        let startLoadingString = 'did-start-loading';
        webContents.on(startLoadingString, startLoadingSubscribe);
        let startLoadingUnsubscribe = () => {
            webContents.removeListener(startLoadingString, startLoadingSubscribe);
        };
        subscriptionManager.registerSubscription(startLoadingUnsubscribe, identity, startLoadingString);

        let documentLoadedSubscribe = (event, isMain, documentName) => {
            if (isMain && uuid === name) { // main window
                ofEvents.emit(route.application('ready', uuid), {
                    type: 'ready',
                    uuid
                });
            }
            ofEvents.emit(route.application('window-end-load', uuid), {
                name,
                uuid,
                isMain,
                documentName
            });

            ofEvents.emit(route.application('window-end-load'), {
                name,
                uuid
            });
        };
        let documentLoadedString = 'document-loaded';
        webContents.on(documentLoadedString, documentLoadedSubscribe);
        let documentLoadedUnsubscribe = () => {
            webContents.removeListener(documentLoadedString, documentLoadedSubscribe);
        };
        subscriptionManager.registerSubscription(documentLoadedUnsubscribe, identity, documentLoadedString);

        // picked up in src/browser/external_connection/interappbus_external_api.js
        // hooks up (un)subscribe listeners
        ofEvents.emit(route.window('init-subscription-listeners'), {
            name,
            uuid
        });

        let constructorCallbackMessage = {
            success: true
        };

        let emitErrMessage = (errCode) => {
            let chromeErrLink = 'https://cs.chromium.org/chromium/src/net/base/net_error_list.h';

            constructorCallbackMessage.success = false;
            constructorCallbackMessage.data = {
                networkErrorCode: errCode,
                message: `error #${errCode}. See ${chromeErrLink} for details`
            };

            ofEvents.emit(route.window('fire-constructor-callback', uuid, name), constructorCallbackMessage);
        };

        let resourceResponseReceivedHandler, resourceLoadFailedHandler;

        let resourceResponseReceivedEventString = route.window('resource-response-received', uuid, name);
        let resourceLoadFailedEventString = route.window('resource-load-failed', uuid, name);

        let httpResponseCode = null;

        resourceResponseReceivedHandler = (details) => {
            httpResponseCode = details.httpResponseCode;
            ofEvents.removeListener(resourceLoadFailedEventString, resourceLoadFailedHandler);
        };

        resourceLoadFailedHandler = (failed) => {
            if (failed.errorCode === -3) {
                // 304 can trigger net::ERR_ABORTED, ignore it
                electronApp.vlog(1, `ignoring net error -3 for ${failed.validatedURL}`);
            } else {
                emitErrMessage(failed.errorCode);
                ofEvents.removeListener(resourceResponseReceivedEventString, resourceResponseReceivedHandler);
            }
        };

        if (opts.url === 'about:blank') {
            webContents.once('did-finish-load', () => {
                webContents.on(OF_WINDOW_UNLOADED, ofUnloadedHandler);
                constructorCallbackMessage.data = {
                    httpResponseCode
                };
                ofEvents.emit(route.window('fire-constructor-callback', uuid, name), constructorCallbackMessage);
            });

        } else {
            ofEvents.once(resourceResponseReceivedEventString, resourceResponseReceivedHandler);
            ofEvents.once(resourceLoadFailedEventString, resourceLoadFailedHandler);
            ofEvents.once(route.window('connected', uuid, name), () => {
                webContents.on(OF_WINDOW_UNLOADED, ofUnloadedHandler);
                constructorCallbackMessage.data = {
                    httpResponseCode,
                    apiInjected: true
                };
                ofEvents.emit(route.window('fire-constructor-callback', uuid, name), constructorCallbackMessage);
            });
            ofEvents.once(route.window('api-injection-failed', uuid, name), () => {
                electronApp.vlog(1, `api-injection-failed ${uuid}-${name}`);
                // can happen if child window has a different domain.   @TODO allow injection for different domains
                if (_options.autoShow) {
                    browserWindow.show();
                }
                constructorCallbackMessage.data = {
                    httpResponseCode,
                    apiInjected: false
                };
                ofEvents.emit(route.window('fire-constructor-callback', uuid, name), constructorCallbackMessage);
            });
        }

    } // end noregister

    var winObj = {
        name,
        uuid,
        _options,
        _openListeners,
        id,
        browserWindow,
        groupUuid,
        hideReason,
        hideOnCloseListener,

        forceClose: false,

        /* jshint ignore:start */

        app_uuid: uuid, // this is a 5.0 requirement

        /* jshint ignore:end */

        children: [],
        frames: new Map(),

        // TODO this should be removed once it's safe in favor of the
        //      more descriptive browserWindow key
        _window: browserWindow
    };

    winObj.pluginState = []; // TODO

    // Set preload scripts' final loading states
    winObj.preloadState = (_options.preload || []).map(preload => {
        return {
            url: getIdentifier(preload),
            state: getPreloadScriptState(getIdentifier(preload))
        };
    });
    winObj.framePreloadState = {}; // frame ID => [{url, state}]

    if (!coreState.getWinObjById(id)) {
        coreState.setWindowObj(id, winObj);

        ofEvents.emit(route.application('window-created', uuid), {
            topic: 'application',
            type: 'window-created',
            uuid,
            name
        });
    }

    return winObj;
};


Window.wrap = function(uuid, name) {
    return coreState.getWindowByUuidName(uuid, name);
};

Window.connected = function() {};

Window.isEmbedded = function() {};

Window.addEventListener = function(identity, targetIdentity, type, listener) {
    // TODO this leaves it up the the app to unsubscribe and is a potential
    //      leak. perhaps we need a way to unhook when an app disconnects
    //      automatically

    //should we check that the type is valid, probably...

    //should we check that the type is valid, probably...
    let eventString = route.window(type, targetIdentity.uuid, targetIdentity.name);
    let errRegex = /^Attempting to call a function in a renderer window that has been closed or released/;

    let unsubscribe, safeListener, browserWinIsDead;

    /*
        for now, make a provision to auto-unhook if it fails to find
        the browser window

        TODO this needs to be added to the general unhook pipeline post
             the identity problem getting solved
     */
    safeListener = (...args) => {

        try {
            listener.call(null, ...args);

        } catch (err) {

            browserWinIsDead = errRegex.test(err.message);

            // if we error the browser window that this used to reference
            // has been destroyed, just remove the listener
            if (browserWinIsDead) {
                ofEvents.removeListener(eventString, safeListener);
            }
        }
    };

    electronApp.vlog(1, `addEventListener ${eventString}`);

    ofEvents.on(eventString, safeListener);

    unsubscribe = () => {
        ofEvents.removeListener(eventString, safeListener);
    };
    return unsubscribe;
};

Window.animate = function(identity, transitions, options = {}, callback = () => {}, errorCallback = () => {}) {
    let browserWindow = getElectronBrowserWindow(identity);

    if (!browserWindow) {
        callback();
        return;
    }

    let animationMeta = transitions || {};
    let animationTween = (options && options.tween) || 'ease-in-out';
    animationMeta.interrupt = (options || {}).interrupt;
    if (typeof animationMeta.interrupt !== 'boolean') {
        animationMeta.interrupt = true;
    }

    animations.getAnimationHandler().add(browserWindow, animationMeta, animationTween, callback, errorCallback);
};

Window.blur = function(identity) {
    let browserWindow = getElectronBrowserWindow(identity);

    if (!browserWindow) {
        return;
    }

    browserWindow.blur();
};

Window.bringToFront = function(identity) {
    let browserWindow = getElectronBrowserWindow(identity);

    if (!browserWindow) {
        return;
    }

    browserWindow.bringToFront();
};


// TODO investigate the close sequence, there appears to be a case were you
// try to wrap and close an already closed window
Window.close = function(identity, force, callback = () => {}) {
    let browserWindow = getElectronBrowserWindow(identity);

    if (!browserWindow) {
        callback();
        return;
    }

    let payload = {
        force
    };

    let defaultAction = () => {
        if (!browserWindow.isDestroyed()) {
            let openfinWindow = Window.wrap(identity.uuid, identity.name);
            openfinWindow.forceClose = true;
            browserWindow.close();
        }
    };

    ofEvents.once(route.window('closed', identity.uuid, identity.name), () => {
        callback();
    });

    handleForceActions(identity, force, 'close-requested', payload, defaultAction);
};


Window.disableFrame = function(identity) {
    let browserWindow = getElectronBrowserWindow(identity);

    if (!browserWindow) {
        return;
    }

    browserWindow.setUserMovementEnabled(false);
};

Window.embed = function(identity, parentHwnd) {
    let browserWindow = getElectronBrowserWindow(identity);

    if (!browserWindow) {
        return;
    }

    if (isWin32) {
        browserWindow.setMessageObserver(WindowsMessages.WM_KEYDOWN, parentHwnd);
        browserWindow.setMessageObserver(WindowsMessages.WM_KEYUP, parentHwnd);
        browserWindow.setMessageObserver(WindowsMessages.WM_SYSKEYDOWN, parentHwnd);
        browserWindow.setMessageObserver(WindowsMessages.WM_SYSKEYUP, parentHwnd);
    }

    ofEvents.emit(route.window('embedded', identity.uuid, identity.name), {
        topic: 'window',
        type: 'window-embedded',
        name: identity.name,
        uuid: identity.uuid
    });
};

Window.enableFrame = function(identity) {
    let browserWindow = getElectronBrowserWindow(identity);

    if (!browserWindow) {
        return;
    }

    browserWindow.setUserMovementEnabled(true);
};

Window.executeJavascript = function(identity, code, callback = () => {}) {
    let browserWindow = getElectronBrowserWindow(identity);

    if (!browserWindow) {
        callback(new Error(`Could not locate window '${identity.name}'`));
        return;
    }

    browserWindow.webContents.executeJavaScript(code, true, (result) => {
        callback(undefined, result);
    });
};

Window.flash = function(identity) {
    let browserWindow = getElectronBrowserWindow(identity);

    if (!browserWindow) {
        return;
    }

    browserWindow.flashFrame(true);
};

Window.stopFlashing = function(identity) {
    let browserWindow = getElectronBrowserWindow(identity);

    if (!browserWindow) {
        return;
    }

    browserWindow.flashFrame(false);
};

Window.focus = function(identity) {
    let browserWindow = getElectronBrowserWindow(identity);

    if (!browserWindow) {
        return;
    }

    browserWindow.focus();
};

Window.getAllFrames = function(identity) {
    const openfinWindow = coreState.getWindowByUuidName(identity.uuid, identity.name);

    if (!openfinWindow) {
        return [];
    }

    const framesArr = [coreState.getInfoByUuidFrame(identity)];
    const subFrames = [];

    for (let [, info] of openfinWindow.frames) {
        subFrames.push(new FrameInfo(info));
    }

    return framesArr.concat(subFrames);
};

Window.getBounds = function(identity) {
    let browserWindow = getElectronBrowserWindow(identity);

    if (!browserWindow) {
        return {
            height: 0,
            left: -1,
            top: -1,
            width: 0,
            right: -1,
            bottom: -1
        };
    }

    let bounds = browserWindow.getBounds();

    //5.0 Compatibility:
    //right and bottom should not be documented.
    return {
        height: bounds.height,
        left: bounds.x,
        top: bounds.y,
        width: bounds.width,
        right: bounds.width + bounds.x,
        bottom: bounds.height + bounds.y
    };
};


Window.getGroup = function(identity) {
    let browserWindow = getElectronBrowserWindow(identity);

    if (!browserWindow) {
        return [];
    }

    let openfinWindow = Window.wrap(identity.uuid, identity.name);
    return WindowGroups.getGroup(openfinWindow.groupUuid);
};


Window.getWindowInfo = function(identity) {
    const browserWindow = getElectronBrowserWindow(identity, 'get info for');
    const { pluginState, preloadState } = Window.wrap(identity.uuid, identity.name);
    const webContents = browserWindow.webContents;
    const windowInfo = {
        canNavigateBack: webContents.canGoBack(),
        canNavigateForward: webContents.canGoForward(),
        pluginState,
        preloadState,
        title: webContents.getTitle(),
        url: webContents.getURL()
    };
    return windowInfo;
};


Window.getAbsolutePath = function(identity, path) {
    let browserWindow = getElectronBrowserWindow(identity, 'get URL for');
    let windowURL = browserWindow.webContents.getURL();

    return (path || path === 0) ? url.resolve(windowURL, path) : '';
};


Window.getNativeId = function(identity) {
    let browserWindow = getElectronBrowserWindow(identity, 'get ID for');

    return browserWindow.nativeId;
};


Window.getNativeWindow = function() {};

Window.getOptions = function(identity) {
    // In the case that the identity passed does not exist, or is not a window,
    // return the entity info object. The fail case is used for frame identity on spin up.
    try {
        return getElectronBrowserWindow(identity, 'get options for')._options;
    } catch (e) {
        return System.getEntityInfo(identity);
    }
};

Window.getParentApplication = function() {
    let app = coreState.getAppByWin(this.id);

    return app && app.appObj;
};


Window.getParentWindow = function() {};

/**
 * Sets/updates window's plugin state and emits relevant events
 */
Window.setWindowPluginState = function(identity, payload) {
    const { uuid, name } = identity;
    const { name: pluginName, version, state, allDone } = payload;
    const updateTopic = allDone ? 'plugin-state-changed' : 'plugin-state-changing';
    let { pluginState } = Window.wrap(uuid, name);

    // Single plugin state change
    if (!allDone) {
        pluginState = pluginState.find(e => e.name === pluginName && e.version === version);
        pluginState.state = state;
    }

    ofEvents.emit(route.window(updateTopic, uuid, name), { name, uuid, pluginState });
};

/**
 * Sets/updates window's preload script state and emits relevant events
 */
Window.setWindowPreloadState = function(identity, payload) {
    const { uuid, name } = identity;
    const { url, state, allDone } = payload;
    const updateTopic = allDone ? 'preload-state-changed' : 'preload-state-changing';
    const frameInfo = coreState.getInfoByUuidFrame(identity);
    let openfinWindow;
    if (frameInfo.entityType === 'iframe') {
        openfinWindow = Window.wrap(frameInfo.parent.uuid, frameInfo.parent.name);
    } else {
        openfinWindow = Window.wrap(uuid, name);
    }

    if (!openfinWindow) {
        return log.writeToLog('info', `setWindowPreloadState missing openfinWindow ${uuid} ${name}`);
    }
    let { preloadState } = openfinWindow;

    // Single preload script state change
    if (!allDone) {
        if (frameInfo.entityType === 'iframe') {
            let frameState = openfinWindow.framePreloadState[name];
            if (!frameState) {
                frameState = openfinWindow.framePreloadState[name] = [];
            }
            preloadState = frameState.find(e => e.url === getIdentifier(payload));
            if (!preloadState) {
                frameState.push(preloadState = { url: getIdentifier(payload) });
            }
        } else {
            preloadState = openfinWindow.preloadState.find(e => e.url === url);
        }
        if (preloadState) {
            preloadState.state = state;
        } else {
            log.writeToLog('info', `setWindowPreloadState missing preloadState ${uuid} ${name} ${getIdentifier(payload)} `);
        }
    }

    if (frameInfo.entityType === 'window') {
        ofEvents.emit(route.window(updateTopic, uuid, name), {
            name,
            uuid,
            preloadState
        });
    } // @TODO ofEvents.emit(route.frame for iframes
};

Window.getSnapshot = function(identity, callback = () => {}) {
    let browserWindow = getElectronBrowserWindow(identity);

    if (!browserWindow) {
        callback(new Error(`Unknown window named '${identity.name}'`));
        return;
    }

    browserWindow.capturePage(img => {
        callback(undefined, img.toPng().toString('base64'));
    });
};


Window.getState = function(identity) {
    let browserWindow = getElectronBrowserWindow(identity);

    if (browserWindow && browserWindow.isMinimized()) {
        return 'minimized';
    } else if (browserWindow && browserWindow.isMaximized()) {
        return 'maximized';
    } else {
        return 'normal';
    }
};


Window.hide = function(identity) {
    let browserWindow = getElectronBrowserWindow(identity);

    if (!browserWindow) {
        return;
    }

    browserWindow.hide();
};


Window.isShowing = function(identity) {
    let browserWindow = getElectronBrowserWindow(identity);

    return !!(browserWindow && browserWindow.isVisible());
};


Window.joinGroup = function(identity, grouping) {
    let identityOfWindow = Window.wrap(identity.uuid, identity.name);
    let groupingOfWindow = Window.wrap(grouping.uuid, grouping.name);
    let identityBrowserWindow = identityOfWindow && identityOfWindow.browserWindow;
    let groupingBrowserWindow = groupingOfWindow && groupingOfWindow.browserWindow;

    if (!identityBrowserWindow || !groupingBrowserWindow) {
        return;
    }

    WindowGroups.joinGroup(identityOfWindow, groupingOfWindow);
};


Window.leaveGroup = function(identity) {
    let browserWindow = getElectronBrowserWindow(identity);

    if (!browserWindow) {
        return;
    }

    let openfinWindow = Window.wrap(identity.uuid, identity.name);
    WindowGroups.leaveGroup(openfinWindow);
};


Window.maximize = function(identity) {
    let browserWindow = getElectronBrowserWindow(identity, 'maximize');
    let maximizable = getOptFromBrowserWin('maximizable', browserWindow, true);
    if (maximizable) {
        browserWindow.maximize();
    }
};


Window.mergeGroups = function(identity, grouping) {
    let identityOfWindow = Window.wrap(identity.uuid, identity.name);
    let groupingOfWindow = Window.wrap(grouping.uuid, grouping.name);
    let identityBrowserWindow = identityOfWindow && identityOfWindow.browserWindow;
    let groupingBrowserWindow = groupingOfWindow && groupingOfWindow.browserWindow;

    if (!identityBrowserWindow || !groupingBrowserWindow) {
        return;
    }

    WindowGroups.mergeGroups(identityOfWindow, groupingOfWindow);
};


Window.minimize = function(identity) {
    let browserWindow = getElectronBrowserWindow(identity, 'minimize');
    let minimizable = getOptFromBrowserWin('minimizable', browserWindow, true);
    if (minimizable) {
        browserWindow.minimize();
    }
};


Window.moveBy = function(identity, deltaLeft, deltaTop) {
    let browserWindow = getElectronBrowserWindow(identity);

    if (!browserWindow) {
        return;
    }

    let currentBounds = browserWindow.getBounds();
    let left = toSafeInt(deltaLeft, 0);
    let top = toSafeInt(deltaTop, 0);

    if (browserWindow.isMaximized()) {
        browserWindow.unmaximize();
    }

    // no need to call clipBounds here because width and height are not changing
    browserWindow.setBounds({
        x: currentBounds.x + left,
        y: currentBounds.y + top,
        width: currentBounds.width,
        height: currentBounds.height
    });
};


Window.moveTo = function(identity, x, y) {
    const browserWindow = getElectronBrowserWindow(identity);

    if (!browserWindow) {
        return;
    }

    const currentBounds = browserWindow.getBounds();
    const safeX = toSafeInt(x);
    const safeY = toSafeInt(y);

    if (browserWindow.isMaximized()) {
        browserWindow.unmaximize();
    }

    // no need to call clipBounds here because width and height are not changing
    browserWindow.setBounds({
        x: safeX,
        y: safeY,
        width: currentBounds.width,
        height: currentBounds.height
    });
};

Window.navigate = function(identity, url) {
    let browserWindow = getElectronBrowserWindow(identity, 'navigate');
    browserWindow.webContents.loadURL(url);
};

Window.navigateBack = function(identity) {
    let browserWindow = getElectronBrowserWindow(identity, 'navigate back');
    browserWindow.webContents.goBack();
};

Window.navigateForward = function(identity) {
    let browserWindow = getElectronBrowserWindow(identity, 'navigate forward');
    browserWindow.webContents.goForward();
};

Window.reload = function(identity, ignoreCache = false) {
    let browserWindow = getElectronBrowserWindow(identity, 'reload');

    if (!ignoreCache) {
        browserWindow.webContents.reload();
    } else {
        browserWindow.webContents.reloadIgnoringCache();
    }
};

Window.stopNavigation = function(identity) {
    let browserWindow = getElectronBrowserWindow(identity, 'stop navigating');
    browserWindow.webContents.stop();
};

Window.removeEventListener = function(identity, type, listener) {
    let browserWindow = getElectronBrowserWindow(identity, 'remove event listener for');
    ofEvents.removeListener(route.window(type, browserWindow.id), listener);
};


Window.resizeBy = function(identity, deltaWidth, deltaHeight, anchor) {
    let browserWindow = getElectronBrowserWindow(identity);

    if (!browserWindow) {
        return;
    }

    if (browserWindow.isMaximized()) {
        browserWindow.unmaximize();
    }

    let currentBounds = browserWindow.getBounds();
    let newWidth = toSafeInt(currentBounds.width + deltaWidth, currentBounds.width);
    let newHeight = toSafeInt(currentBounds.height + deltaHeight, currentBounds.height);
    let boundsAnchor = calcBoundsAnchor(anchor, newWidth, newHeight, currentBounds);
    browserWindow.setBounds(clipBounds({
        x: boundsAnchor.x,
        y: boundsAnchor.y,
        width: newWidth,
        height: newHeight
    }, browserWindow));
};


Window.resizeTo = function(identity, newWidth, newHeight, anchor) {
    const browserWindow = getElectronBrowserWindow(identity);

    if (!browserWindow) {
        return;
    }

    if (browserWindow.isMaximized()) {
        browserWindow.unmaximize();
    }

    const currentBounds = browserWindow.getBounds();
    newWidth = toSafeInt(newWidth, currentBounds.width);
    newHeight = toSafeInt(newHeight, currentBounds.height);
    const boundsAnchor = calcBoundsAnchor(anchor, newWidth, newHeight, currentBounds);

    browserWindow.setBounds(clipBounds({
        x: boundsAnchor.x,
        y: boundsAnchor.y,
        width: newWidth,
        height: newHeight
    }, browserWindow));
};


Window.restore = function(identity) {
    let browserWindow = getElectronBrowserWindow(identity, 'restore');

    if (browserWindow.isMinimized()) {
        browserWindow.restore();
    } else if (browserWindow.isMaximized()) {
        browserWindow.unmaximize();
    } else {
        browserWindow.showInactive();
    }
};


Window.setAsForeground = function(identity) {
    let browserWindow = getElectronBrowserWindow(identity);

    if (!browserWindow) {
        return;
    }

    browserWindow.activate();
};


Window.setBounds = function(identity, left, top, width, height) {
    let browserWindow = getElectronBrowserWindow(identity, 'set window bounds for');
    let bounds = browserWindow.getBounds();

    if (browserWindow.isMaximized()) {
        browserWindow.unmaximize();
    }

    browserWindow.setBounds(clipBounds({
        x: toSafeInt(left, bounds.x),
        y: toSafeInt(top, bounds.y),
        width: toSafeInt(width, bounds.width),
        height: toSafeInt(height, bounds.height)
    }, browserWindow));
};


Window.show = function(identity, force = false) {
    let browserWindow = getElectronBrowserWindow(identity);

    if (!browserWindow) {
        return;
    }

    let payload = {};
    let defaultAction = () => {
        const dontShow = (
            browserWindow.isMinimized() ||

            // RUN-2905: To match v5 behavior, for maximized window, avoid showInactive() because it does an
            // erroneous restore(), an apparent Electron oversight (a restore _is_ needed in all other cases).
            browserWindow.isMaximized() && browserWindow.isVisible()
        );

        if (!dontShow) {
            browserWindow.showInactive();
        }
    };

    handleForceActions(identity, force, 'show-requested', payload, defaultAction);
};


Window.showAt = function(identity, left, top, force = false) {
    let browserWindow = getElectronBrowserWindow(identity);

    if (!browserWindow) {
        return;
    }

    const safeLeft = toSafeInt(left);
    const safeTop = toSafeInt(top);
    let payload = {
        top: safeTop,
        left: safeLeft
    };
    let defaultAction = () => {
        let currentBounds = browserWindow.getBounds();

        if (browserWindow.isMaximized()) {
            browserWindow.unmaximize();
        }

        // no need to call clipBounds here because width and height are not changing
        browserWindow.setBounds({
            x: safeLeft,
            y: safeTop,
            width: currentBounds.width,
            height: currentBounds.height
        });

        if (!browserWindow.isMinimized()) {
            browserWindow.showInactive();
        }
    };

    handleForceActions(identity, force, 'show-requested', payload, defaultAction);
};

Window.showMenu = function(identity, x, y, editable, hasSelectedText) {
    let browserWindow = getElectronBrowserWindow(identity);

    if (!browserWindow) {
        return;
    }

    const menuTemplate = [];

    if (editable) {
        menuTemplate.push({
            label: 'Cut',
            click: () => {
                browserWindow.webContents.cut();
            },
            accelerator: 'CommandOrControl+X',
            enabled: hasSelectedText
        });
        menuTemplate.push({
            label: 'Copy',
            click: () => {
                browserWindow.webContents.copy();
            },
            accelerator: 'CommandOrControl+C',
            enabled: hasSelectedText
        });
        menuTemplate.push({
            label: 'Paste',
            click: () => {
                browserWindow.webContents.paste();
            },
            accelerator: 'CommandOrControl+V'
        });
        menuTemplate.push({
            label: 'Select all',
            click: () => {
                browserWindow.webContents.selectAll();
            },
            accelerator: 'CommandOrControl+A'
        });
        menuTemplate.push({
            type: 'separator'
        });
    }
    menuTemplate.push({
        label: 'Reload',
        click: () => {
            browserWindow.webContents.reloadIgnoringCache();
        }
    }, {
        label: 'Reload app and restart children',
        click: () => {
            try {
                const Application = require('./application.js').Application;
                const app = Application.wrap(identity.uuid);

                Application.getChildWindows(identity).forEach(childWin => {
                    Window.close({
                        name: childWin.name,
                        uuid: childWin.uuid
                    }, true);
                });

                app.mainWindow.webContents.reloadIgnoringCache();
            } catch (e) {
                console.log(e);
            }
        }
    }, {
        type: 'separator'
    }, {
        label: 'Inspect element',
        click: () => {
            browserWindow.webContents.inspectElement(x, y);
        },
        accelerator: 'CommandOrControl+Shift+I'
    });

    const currentMenu = Menu.buildFromTemplate(menuTemplate);
    currentMenu.popup(browserWindow);
};

Window.defineDraggableArea = function() {};


Window.updateOptions = function(identity, updateObj) {
    let browserWindow = getElectronBrowserWindow(identity, 'update settings for');

    try {
        for (var opt in updateObj) {
            if (optionSetters[opt]) {
                optionSetters[opt](updateObj[opt], browserWindow);
            }
        }
    } catch (e) {
        console.log(e.message);
    }
};

Window.exists = function(identity) {
    return coreState.windowExists(identity.uuid, identity.name);
};

Window.getBoundsFromDisk = function(identity, callback, errorCallback) {
    let cacheFile = getBoundsCacheSafeFileName(identity);
    try {
        fs.readFile(cacheFile, 'utf8', (err, data) => {
            if (err) {
                errorCallback(err);
            } else {
                try {
                    callback(JSON.parse(data));
                } catch (parseErr) {
                    errorCallback(new Error(`Error parsing saved bounds data ${parseErr.message}`));
                }
            }
        });
    } catch (err) {
        errorCallback(err);
    }
};

Window.authenticate = function(identity, username, password, callback) {
    let {
        authCallback
    } = authenticationDelegate.getPendingAuthRequest(identity);

    if (authCallback && typeof(authCallback) === 'function') {
        authCallback(username, password);
        authenticationDelegate.deletePendingAuthRequest(identity);
        callback();
    } else {
        callback(new Error('No authentication request pending for window'));
    }
};

Window.getZoomLevel = function(identity, callback) {
    let browserWindow = getElectronBrowserWindow(identity, 'get zoom level for');

    browserWindow.webContents.getZoomLevel(callback);
};

Window.setZoomLevel = function(identity, level) {
    let browserWindow = getElectronBrowserWindow(identity, 'set zoom level for');

    // browserWindow.webContents.setZoomLevel(level); // zooms all windows loaded from same domain
    browserWindow.webContents.send('zoom', { level }); // zoom just this window
};

Window.onUnload = (identity) => {
    ofEvents.emit(route.window('unload', identity.uuid, identity.name, false), identity);
    ofEvents.emit(route.window('init-subscription-listeners'), identity);
};

function emitCloseEvents(identity) {
    const { uuid, name } = identity;

    ofEvents.emit(route.window('unload', uuid, name, false), identity);
    ofEvents.emit(route.window('openfin-diagnostic/unload', uuid, name, true), identity);

    electronApp.emit('browser-window-closed', null, getElectronBrowserWindow(identity));

    ofEvents.emit(route.window('closed'), {
        name,
        uuid
    });

    ofEvents.emit(route.window('closed', uuid, name, true), {
        topic: 'window',
        type: 'closed',
        uuid,
        name
    });

    // Need to emit this event because notifications use dashes (-)
    // in their window names
    ofEvents.emit(route.window('closed', uuid, name, false), {
        topic: 'window',
        type: 'closed',
        uuid,
        name
    });

    ofEvents.emit(route.application('window-closed', uuid), {
        topic: 'application',
        type: 'window-closed',
        uuid,
        name
    });

    ofEvents.emit(route.window('init-subscription-listeners'), identity);
}

function emitReloadedEvent(identity, url) {
    const {
        uuid,
        name
    } = identity;

    ofEvents.emit(route.window('reloaded', uuid, name), {
        uuid,
        name,
        url
    });

    ofEvents.emit(route.application('window-reloaded', uuid), {
        topic: 'application',
        type: 'window-reloaded',
        uuid,
        name,
        url
    });
}

function createWindowTearDown(identity, id) {
    return function() {
        let ofWindow = Window.wrap(identity.uuid, identity.name);
        let childWindows = coreState.getChildrenByWinId(id);

        // remove from core state earlier rather than later
        coreState.removeChildById(id);

        // remove window from any groups it belongs to
        WindowGroups.leaveGroup(ofWindow);

        if (childWindows && childWindows.length > 0) {
            let closedChildren = 0;

            childWindows.forEach(childId => {
                let child = coreState.getWinObjById(childId);

                // TODO right now this is forceable to handle the event that there was a close
                //      requested on a child window and the main window closes. This needs
                //      looking into
                if (child) {
                    let childIdentity = {
                        name: child.name,
                        uuid: child.uuid
                    };

                    Window.close(childIdentity, true, () => {
                        closedChildren++;
                        if (closedChildren === childWindows.length) {
                            emitCloseEvents(identity);
                            coreState.removeChildById(id);
                        }
                    });
                } else {
                    closedChildren++;
                    if (closedChildren === childWindows.length) {
                        emitCloseEvents(identity);
                        coreState.removeChildById(id);
                    }
                }
            });
        } else {
            emitCloseEvents(identity);
        }
    };
}

function saveBoundsToDisk(identity, bounds, callback) {
    let cacheFile = getBoundsCacheSafeFileName(identity);
    let data = {
        'active': 'true',
        'height': bounds.height,
        'width': bounds.width,
        'left': bounds.x,
        'top': bounds.y,
        'name': identity.name,
        'windowState': bounds.windowState
    };

    try {
        fs.mkdir(path.join(userCache, windowPosCacheFolder), () => {
            fs.writeFile(cacheFile, JSON.stringify(data), (writeFileErr) => {
                callback(writeFileErr);
            });
        });
    } catch (err) {
        callback(err);
    }

}
//make sure the uuid/names with special characters do not break the bounds cache.
function getBoundsCacheSafeFileName(identity) {
    let safeName = new Buffer(identity.uuid + '-' + identity.name).toString('hex');
    return path.join(userCache, windowPosCacheFolder, `${safeName}.json`);
}

function applyAdditionalOptionsToWindowOnVisible(browserWindow, callback) {
    if (browserWindow.isVisible()) {
        callback();
    } else {
        browserWindow.once('visibility-changed', (event, isVisible) => {
            if (isVisible) {
                if (browserWindow.isVisible()) {
                    callback();
                    // Version 8: Will be visible on the next tick
                    // TODO: Refactor to also use 'ready-to-show'
                } else {
                    setTimeout(() => {
                        callback();
                    }, 1);
                }
            }
        });
    }
}


function handleForceActions(identity, force, eventType, eventPayload, defaultAction) {
    let appEventString = route.application(`window-${eventType}`, identity.uuid);
    let winEventString = route.window(eventType, identity.uuid, identity.name);
    let listenerCount = ofEvents.listenerCount(winEventString);

    if (eventType === 'show-requested') {
        listenerCount += ofEvents.listenerCount(appEventString);
    }

    if (!listenerCount || force) {
        defaultAction();
    } else {
        eventPayload.name = identity.name;
        eventPayload.uuid = identity.uuid;
        eventPayload.type = eventType;
        eventPayload.topic = 'window';

        ofEvents.emit(winEventString, eventPayload);

        if (eventType === 'show-requested') {
            eventPayload.type = 'window-show-requested';
            eventPayload.topic = 'application';

            ofEvents.emit(appEventString, eventPayload);
        }
    }
}


function applyAdditionalOptionsToWindow(browserWindow) {
    let options = browserWindow && browserWindow._options;

    if (!options) {
        return;
    }

    browserWindow.setTaskbarGroup(options.taskbarIconGroup);

    // frameless window updates
    if (!options.frame) {
        // rounded corners
        browserWindow.setRoundedCorners(options.cornerRounding.width, options.cornerRounding.height);
    }

    applyAdditionalOptionsToWindowOnVisible(browserWindow, () => {
        // set alpha mask if present, otherwise set opacity if present
        if (options.alphaMask.red > -1 && options.alphaMask.green > -1 && options.alphaMask.blue > -1) {
            browserWindow.setAlphaMask(options.alphaMask.red, options.alphaMask.green, options.alphaMask.blue);
        } else if (options.opacity < 1) {
            browserWindow.setOpacity(options.opacity);
        }

        // set minimized or maximized
        if (options.state === 'minimized') {
            browserWindow.minimize();
        } else if (options.state === 'maximized') {
            browserWindow.maximize();
        }

        // frameless window updates
        if (!options.frame) {
            // resize region
            browserWindow.setResizeRegion(options.resizeRegion.size);
            browserWindow.setResizeRegionBottomRight(options.resizeRegion.bottomRightCorner);
        }
    });
}


function getOptFromBrowserWin(opt, browserWin, defaultVal) {
    var opts = browserWin && browserWin._options,
        optVal = opts && opts[opt];

    if (optVal === undefined) {
        return defaultVal;
    }

    return optVal;
}


function setOptOnBrowserWin(opt, val, browserWin) {
    var opts = browserWin && browserWin._options;
    if (opts) {
        opts[opt] = val;
    }
}


function closeRequestedDecorator(payload) {
    let propagate = true;

    payload.force = false;

    return propagate;
}

function blurredDecorator(payload, args) {
    const { uuid, name } = payload;
    ofEvents.emit(route.application('window-blurred', uuid), { topic: 'application', type: 'window-blurred', uuid, name });
    ofEvents.emit(route.system('window-blurred'), { topic: 'system', type: 'window-blurred', uuid, name });
    return true;
}

function focusedDecorator(payload, args) {
    const { uuid, name } = payload;
    ofEvents.emit(route.application('window-focused', uuid), { topic: 'application', type: 'window-focused', uuid, name });
    ofEvents.emit(route.system('window-focused'), { topic: 'system', type: 'window-focused', uuid, name });
    return true;
}

function boundsChangeDecorator(payload, args) {
    let boundsChangePayload = args[0];
    let payloadIsObject = typeof boundsChangePayload === 'object';
    let requiredKeys = ['top', 'left', 'reason', 'width', 'height'];
    let commonKeys = _.intersection(_.keys(boundsChangePayload), requiredKeys);
    let allRequiredKeysPresent = commonKeys.length === requiredKeys.length;
    let shouldExtendPayload = payloadIsObject && allRequiredKeysPresent;

    if (shouldExtendPayload) {
        Object.keys(boundsChangePayload).forEach(function(key) {
            payload[key] = boundsChangePayload[key];
        });

        let _win = Window.wrap(payload.uuid, payload.name);
        let _browserWin = _win && _win.browserWindow;
        setOptOnBrowserWin('x', payload.left, _browserWin);
        setOptOnBrowserWin('y', payload.top, _browserWin);
        setOptOnBrowserWin('width', payload.width, _browserWin);
        setOptOnBrowserWin('height', payload.height, _browserWin);

        return true;
    } else {
        return false;
    }
}


function disabledFrameBoundsChangeDecorator(payload, args) {
    var propogate = false;

    if (args.length >= 3) {
        var bounds = args[1];
        var type = args[2];

        payload.changeType = type;
        payload.left = bounds.x;
        payload.top = bounds.y;
        payload.width = bounds.width;
        payload.height = bounds.height;
        payload.deferred = false;
        propogate = true;
    }

    return propogate;
}

function opacityChangedDecorator(payload, args) {
    let _win = Window.wrap(payload.uuid, payload.name);
    let _browserWin = _win && _win.browserWindow;
    setOptOnBrowserWin('opacity', args[1], _browserWin);
    return false;
}

function visibilityChangedDecorator(payload, args) {
    var propogate = false;

    if (args.length >= 2) {
        var visible = args[1];

        if (visible) {
            payload.type = 'shown';
            let uuid = payload.uuid;
            if (uuid && !coreState.sentFirstHideSplashScreen(uuid)) {
                // TODO: Move this require to the top of file during future 'dependency injection refactor'
                // must delay 'application.js' require until ready due to circular dependency between application and window(things will break otherwise)
                let emitHideSplashScreen = require('./application.js').Application.emitHideSplashScreen;
                emitHideSplashScreen({
                    uuid
                });
                coreState.setSentFirstHideSplashScreen(uuid, true);
            }
        } else {
            let openfinWindow = Window.wrap(payload.uuid, payload.name);

            payload.type = 'hidden';
            payload.reason = openfinWindow.hideReason;

            // reset to 'hide' in case visibility changes
            // due to a non-API related reason
            openfinWindow.hideReason = 'hide';
        }

        propogate = true;
    }

    return propogate;
}

function responseReceivedDecorator(payload, args) {
    var [
        /*event*/
        ,
        status,
        newUrl,
        originalUrl,
        httpResponseCode,
        requestMethod,
        referrer,
        headers,
        resourceType
    ] = args;

    Object.assign(payload, {
        status,
        newUrl,
        originalUrl,
        httpResponseCode,
        requestMethod,
        referrer,
        headers,
        resourceType
    });

    return true;
}

function loadFailedDecorator(payload, args) {
    var [
        /*event*/
        ,
        errorCode,
        errorDescription,
        validatedURL,
        isMainFrame
    ] = args;

    Object.assign(payload, {
        errorCode,
        errorDescription,
        validatedURL,
        isMainFrame
    });

    return true;
}

function noOpDecorator( /*payload*/ ) {

    return true;
}


function calcBoundsAnchor(anchor, newWidth, newHeight, currBounds) {
    let calcAnchor = {
        x: currBounds.x,
        y: currBounds.y
    };
    if (!anchor) {
        return calcAnchor;
    }
    let anchors = anchor.split('-');
    let yAnchor = anchors[0];
    let xAnchor = anchors[1];

    if (yAnchor === 'bottom' && currBounds.height !== newHeight) {
        calcAnchor.y = currBounds.y + (currBounds.height - newHeight);
    }
    if (xAnchor === 'right' && currBounds.width !== newWidth) {
        calcAnchor.x = currBounds.x + (currBounds.width - newWidth);
    }

    return calcAnchor;
}

function setTaskbar(browserWindow, forceFetch = false) {
    const options = browserWindow._options;

    setBlankTaskbarIcon(browserWindow);

    // If the window isn't loaded by a URL, or is "about:blank", then the
    // page-favicon-updated event never fires (explained below). In this case
    // we try the window options and if that fails we get the icon info
    // from the main window.
    if (!regex.isURL(options.url)) {
        let _url = getWinOptsIconUrl(options);

        // v6 needs to match v5's behavior: if the window url is a file uri,
        // then icon can be either a file path, file uri, or url
        if (!regex.isURL(_url) && !regex.isURI(_url)) {
            _url = 'file:///' + _url;
        }

        // try the window icon options first
        setTaskbarIcon(browserWindow, _url, () => {
            if (!browserWindow.isDestroyed()) {
                // if not, try using the main window's icon
                setTaskbarIcon(browserWindow, getMainWinIconUrl(browserWindow.id));
            }
        });

        return;
    }

    // When a page loads, Electron fires the page-favicon-updated event
    // which signals the core to fetch/set the taskbar icon. The core
    // first tries to use the icon info provided by the window options.
    // If that fails, then it tries to use the list of favicons provided by
    // the page-favicon-updated event. Finally, if that fails, it'll grab
    // the icon info from the main window and use that. By default, the
    // taskbar icon is blank.
    browserWindow.webContents.on('page-favicon-updated', (event, urls) => {
        // try the window icon options first
        setTaskbarIcon(browserWindow, getWinOptsIconUrl(options), () => {
            if (!browserWindow.isDestroyed()) {
                // if not, try any favicons that were found
                const _url = urls && urls[0];
                setTaskbarIcon(browserWindow, _url, () => {
                    if (!browserWindow.isDestroyed()) {
                        // if not, try using the main window's icon
                        setTaskbarIcon(browserWindow, getMainWinIconUrl(browserWindow.id));
                    }
                });
            }
        });
    });

    if (forceFetch) {
        // try the window icon options first
        setTaskbarIcon(browserWindow, getWinOptsIconUrl(options), () => {
            if (!browserWindow.isDestroyed()) {
                // if not, try using the main window's icon
                setTaskbarIcon(browserWindow, getMainWinIconUrl(browserWindow.id));
            }
        });
    }
}

function setTaskbarIcon(browserWindow, iconUrl, errorCallback = () => {}) {
    let options = browserWindow._options;
    let uuid = options.uuid;

    cachedFetch(uuid, iconUrl, (error, iconFilepath) => {
        if (!error) {
            setIcon(browserWindow, iconFilepath, errorCallback);
        } else {
            errorCallback();
        }
    });
}

function setIcon(browserWindow, iconFilepath, errorCallback = () => {}) {
    if (!browserWindow.isDestroyed()) {
        let icon = nativeImage.createFromPath(iconFilepath);
        if (icon.isEmpty()) {
            errorCallback();
        } else {
            browserWindow.setIcon(icon);
        }
    }
}

function setBlankTaskbarIcon(browserWindow) {
    // the file is located at ..\runtime-core\blank.ico
    setIcon(browserWindow, path.resolve(`${__dirname}/../../../blank.ico`));
}

function getMainWinIconUrl(id) {
    let options = coreState.getMainWindowOptions(id) || {};
    return getWinOptsIconUrl(options);
}

function getWinOptsIconUrl(options) {
    return options.icon || options.taskbarIcon || options.applicationIcon;
}

//This is a legacy 5.0 feature used from embedded.
function handleCustomAlerts(id, opts) {
    let browserWindow = BrowserWindow.fromId(id);
    let subTopic = 'alert';
    let type = 'window-alert-requested';
    let topic = 'application';
    //We will need to keep the subscribe/unsubscribe functions avilable to do proper clean up.
    function subscription(e, args) {
        let message = args[0][0];
        let payload = {
            uuid: opts.uuid,
            name: opts.name,
            message: message,
            url: browserWindow.webContents.getURL(),
            topic: topic,
            type: type
        };
        if (typeof(e.preventDefault) === 'function') {
            e.preventDefault();
        }
        ofEvents.emit(route(topic, type, opts.uuid), payload);
    }

    function unsubscribe() {
        if (browserWindow) {
            browserWindow.removeListener(subTopic, subscription);
        }
    }

    browserWindow.on(subTopic, subscription);
    subscriptionManager.registerSubscription(unsubscribe, {
        uuid: opts.uuid,
        name: opts.name
    }, type, id);
}

//If unknown window AND `errDesc` provided, throw error; otherwise return (possibly undefined) browser window ref.
function getElectronBrowserWindow(identity, errDesc) {
    let openfinWindow = Window.wrap(identity.uuid, identity.name);
    let browserWindow = openfinWindow && openfinWindow.browserWindow;

    if (errDesc && !browserWindow) {
        throw new Error(`Could not ${errDesc} unknown window named '${identity.name}'`);
    }

    return browserWindow;
}

module.exports.Window = Window;<|MERGE_RESOLUTION|>--- conflicted
+++ resolved
@@ -48,13 +48,8 @@
 import { toSafeInt } from '../../common/safe_int';
 import route from '../../common/route';
 import { getPreloadScriptState, getIdentifier } from '../preload_scripts';
-<<<<<<< HEAD
-import WindowsMessages from '../../common/microsoft';
 import { FrameInfo } from './frame';
 import { System } from './system';
-=======
-
->>>>>>> f22ca37d
 // constants
 import {
     DEFAULT_RESIZE_REGION_SIZE,
