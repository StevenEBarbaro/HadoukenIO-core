/*
    src/browser/api/window.js
 */

// build-in modules
let fs = require('fs');
let path = require('path');
let url = require('url');
let electron = require('electron');
let BrowserWindow = electron.BrowserWindow;
let electronApp = electron.app;
let Menu = electron.Menu;
let nativeImage = electron.nativeImage;

// npm modules
let _ = require('underscore');
const crypto = require('crypto');
import * as Rx from 'rx';

// local modules
let animations = require('../animations.js');
import { deletePendingAuthRequest, getPendingAuthRequest } from '../authentication_delegate';
import BoundsChangedStateTracker from '../bounds_changed_state_tracker';
import { clipBounds, windowSetBoundsToVisible } from '../utils';
let convertOptions = require('../convert_options.js');
let coreState = require('../core_state.js');
let ExternalWindowEventAdapter = require('../external_window_event_adapter.js');
import { cachedFetch } from '../cached_resource_fetcher';
let log = require('../log');
import ofEvents from '../of_events';
import SubscriptionManager from '../subscription_manager';
import WindowGroups from '../window_groups';
import { addConsoleMessageToRVMMessageQueue } from '../rvm/utils';
import { validateNavigation, navigationValidator } from '../navigation_validation';
import { toSafeInt } from '../../common/safe_int';
import route from '../../common/route';
import { FrameInfo } from './frame';
import { System } from './system';
import { isFileUrl, isHttpUrl, getIdentityFromObject } from '../../common/main';
import {
    DEFAULT_RESIZE_REGION_SIZE,
    DEFAULT_RESIZE_REGION_BOTTOM_RIGHT_CORNER,
    DEFAULT_RESIZE_SIDES
} from '../../shapes';
import {
    ERROR_TITLE_RENDERER_CRASH,
    ERROR_BOX_TYPES,
    showErrorBox
} from '../../common/errors';

const subscriptionManager = new SubscriptionManager();
const isWin32 = process.platform === 'win32';
const windowPosCacheFolder = 'winposCache';
const WindowsMessages = {
    WM_KEYDOWN: 0x0100,
    WM_KEYUP: 0x0101,
    WM_SYSKEYDOWN: 0x0104,
    WM_SYSKEYUP: 0x0105,
};

let Window = {}; // jshint ignore:line
const disabledFrameRef = new Map();

let browserWindowEventMap = {
    'api-injection-failed': {
        topic: 'api-injection-failed'
    },
    'blur': {
        topic: 'blurred',
    },
    'synth-bounds-change': {
        topic: 'bounds-changing', // or bounds-changed
        decorator: boundsChangeDecorator
    },
    'close': {
        topic: 'close-requested',
        decorator: closeRequestedDecorator
    },
    'disabled-frame-bounds-changed': {
        topic: 'disabled-frame-bounds-changed',
        decorator: disabledFrameBoundsChangeDecorator
    },
    'disabled-frame-bounds-changing': {
        topic: 'disabled-frame-bounds-changing',
        decorator: disabledFrameBoundsChangeDecorator
    },
    'focus': {
        topic: 'focused',
    },
    'opacity-changed': {
        decorator: opacityChangedDecorator
    },
    'user-movement-disabled': {
        topic: 'frame-disabled'
    },
    'user-movement-enabled': {
        topic: 'frame-enabled'
    },
    'visibility-changed': {
        topic: 'hidden', // or 'shown'
        decorator: visibilityChangedDecorator
    },
    'maximize': {
        topic: 'maximized'
    },
    'minimize': {
        topic: 'minimized'
    },
    'restore': {
        topic: 'restored'
    },
    'resize': {
        topic: 'bounds-changing',
        decorator: boundsChangeDecorator
    },
    'unmaximize': {
        topic: 'restored'
    }
    // 'move': {
    //     topic: 'bounds-changing'
    // }
};

let webContentsEventMap = {
    'did-get-response-details': {
        topic: 'resource-response-received',
        decorator: responseReceivedDecorator
    },
    'did-fail-load': {
        topic: 'resource-load-failed',
        decorator: loadFailedDecorator
    }
};

function genWindowKey(identity) {
    return `${identity.uuid}-${identity.name}`;
}

/*
    For the bounds stuff, looks like 5.0 does not take actions until the
    window moves or has a resizing event. that is the same here. in the
    future we can explicitly set them if, say, you are larger than a max
    that you just set
*/
let optionSetters = {
    contextMenu: function(newVal, browserWin) {
        let contextMenuBool = !!newVal;

        setOptOnBrowserWin('contextMenu', contextMenuBool, browserWin);
        browserWin.setMenu(null);
    },
    customData: function(newVal, browserWin) {
        setOptOnBrowserWin('customData', newVal, browserWin);
    },
    frame: function(newVal, browserWin) {
        let frameBool = !!newVal;

        setOptOnBrowserWin('frame', frameBool, browserWin);
        browserWin.setHasFrame(frameBool);

        if (!frameBool) {
            // reapply corner rounding
            let cornerRounding = getOptFromBrowserWin('cornerRounding', browserWin, {
                width: 0,
                height: 0
            });
            browserWin.setRoundedCorners(cornerRounding.width, cornerRounding.height);

            // reapply resize region
            applyAdditionalOptionsToWindowOnVisible(browserWin, () => {
                if (!browserWin.isDestroyed()) {
                    let resizeRegion = getOptFromBrowserWin('resizeRegion', browserWin, {});
                    resizeRegion = Object.assign({}, {
                        size: DEFAULT_RESIZE_REGION_SIZE,
                        bottomRightCorner: DEFAULT_RESIZE_REGION_BOTTOM_RIGHT_CORNER
                    }, resizeRegion);
                    browserWin.setResizeRegion(resizeRegion.size);
                    browserWin.setResizeRegionBottomRight(resizeRegion.bottomRightCorner);
                }
            });
        } else {
            // reapply top-left icon
            setTaskbar(browserWin, true);
        }
        applyAdditionalOptionsToWindowOnVisible(browserWin, () => {
            if (!browserWin.isDestroyed()) {
                let resizeRegion = getOptFromBrowserWin('resizeRegion', browserWin, {});
                const sides = Object.assign({}, DEFAULT_RESIZE_SIDES, resizeRegion.sides);
                browserWin.setResizeSides(sides.top, sides.right, sides.bottom, sides.left);
            }
        });
    },
    alphaMask: function(newVal, browserWin) {
        if (!newVal || typeof newVal.red !== 'number' || typeof newVal.green !== 'number' || typeof newVal.blue !== 'number') {
            return;
        }

        applyAdditionalOptionsToWindowOnVisible(browserWin, () => {
            if (!browserWin.isDestroyed()) {
                browserWin.setAlphaMask(newVal.red, newVal.green, newVal.blue);
            }
        });
        setOptOnBrowserWin('alphaMask', newVal, browserWin);
    },
    hideOnClose: function(newVal, browserWin) {
        let newHideOnCloseBool = !!newVal; // ensure bool
        let oldHideOnCloseBool = getOptFromBrowserWin('hideOnClose', browserWin, false);

        let uuid = browserWin._options.uuid;
        let name = browserWin._options.name;
        let openfinWindow = Window.wrap(uuid, name);
        let hideOnCloseListener = openfinWindow.hideOnCloseListener;
        let closeEventString = route.window('close-requested', uuid, name);

        if (newHideOnCloseBool && !oldHideOnCloseBool) {
            ofEvents.on(closeEventString, hideOnCloseListener);
        } else if (!newHideOnCloseBool && oldHideOnCloseBool) {
            ofEvents.removeListener(closeEventString, hideOnCloseListener);
        }

        setOptOnBrowserWin('hideOnClose', newHideOnCloseBool, browserWin);
    },
    alwaysOnTop: function(newVal, browserWin) {
        var onTopBool = !!newVal; // ensure bool

        browserWin.setAlwaysOnTop(onTopBool);
        setOptOnBrowserWin('alwaysOnTop', onTopBool, browserWin);
    },
    cornerRounding: function(newVal, browserWin) {
        if (!newVal || typeof newVal.width !== 'number' || typeof newVal.height !== 'number') {
            return;
        }

        let frame = getOptFromBrowserWin('frame', browserWin, true);
        if (!frame) {
            browserWin.setRoundedCorners(newVal.width, newVal.height);
        }
        setOptOnBrowserWin('cornerRounding', newVal, browserWin);
    },
    maxHeight: function(newVal, browserWin) {
        var maxWidth = getOptFromBrowserWin('maxWidth', browserWin, -1);

        browserWin.setMaximumSize(maxWidth, newVal);
        setOptOnBrowserWin('maxHeight', newVal, browserWin);
    },
    maxWidth: function(newVal, browserWin) {
        var maxHeight = getOptFromBrowserWin('maxHeight', browserWin, -1);

        browserWin.setMaximumSize(newVal, maxHeight);
        setOptOnBrowserWin('maxWidth', newVal, browserWin);
    },
    maximizable: function(newVal, browserWin) {
        let maxBool = !!newVal;

        browserWin.setMaximizable(maxBool);
        setOptOnBrowserWin('maximizable', maxBool, browserWin);
    },
    minimizable: function(newVal, browserWin) {
        let minBool = !!newVal;

        browserWin.setMinimizable(minBool);
        setOptOnBrowserWin('minimizable', minBool, browserWin);
    },
    minHeight: function(newVal, browserWin) {
        var minWidth = getOptFromBrowserWin('minWidth', browserWin, -1);

        browserWin.setMinimumSize(minWidth, newVal);
        setOptOnBrowserWin('minHeight', newVal, browserWin);
    },
    minWidth: function(newVal, browserWin) {
        var minHeight = getOptFromBrowserWin('minHeight', browserWin, -1);

        browserWin.setMinimumSize(newVal, minHeight);
        setOptOnBrowserWin('minWidth', newVal, browserWin);
    },
    opacity: function(newVal, browserWin) {
        if (typeof newVal !== 'number') {
            return;
        }

        let frame = getOptFromBrowserWin('frame', browserWin, true);
        if (frame) {
            // TODO Kick an error or deprecated message to the renderer process
            //      indicating that the opacity should only be set when frameless.
            //      5.0 allows you to do this, but it's not desireable
            console.log('Opacity only supported on frameless windows');
        }

        let opacity = newVal;
        opacity = opacity < 0 ? 0 : opacity;
        opacity = opacity > 1 ? 1 : opacity;

        applyAdditionalOptionsToWindowOnVisible(browserWin, () => {
            if (!browserWin.isDestroyed()) {
                browserWin.setOpacity(opacity);
            }
        });
        setOptOnBrowserWin('opacity', opacity, browserWin);
    },
    resizable: function(newVal, browserWin) {
        var resizeBool = !!newVal; // ensure bool val

        browserWin.setResizable(resizeBool);
        setOptOnBrowserWin('resizable', resizeBool, browserWin);
    },
    icon: function(newVal, browserWin) {
        if (typeof newVal !== 'string') {
            return;
        }
        setOptOnBrowserWin('icon', newVal, browserWin);
        setTaskbarIcon(browserWin, getWinOptsIconUrl(browserWin._options));
    },
    taskbarIcon: function(newVal, browserWin) {
        if (typeof newVal !== 'string') {
            return;
        }
        setOptOnBrowserWin('taskbarIcon', newVal, browserWin);
        // NOTE: as long as 'icon' is defined, this will never have any effect
        setTaskbarIcon(browserWin, getWinOptsIconUrl(browserWin._options));
    },
    applicationIcon: function(newVal, browserWin) {
        if (typeof newVal !== 'string') {
            return;
        }
        setOptOnBrowserWin('applicationIcon', newVal, browserWin);
        // NOTE: as long as 'icon' and 'taskbarIcon' are defined, this will never have any effect
        setTaskbarIcon(browserWin, getWinOptsIconUrl(browserWin._options));
    },
    resizeRegion: function(newVal, browserWin) {
        if (newVal) {
            if (typeof newVal.size === 'number' && typeof newVal.bottomRightCorner === 'number') {


                applyAdditionalOptionsToWindowOnVisible(browserWin, () => {
                    if (!browserWin.isDestroyed()) {
                        let frame = getOptFromBrowserWin('frame', browserWin, true);
                        if (!frame) {
                            browserWin.setResizeRegion(newVal.size);
                            browserWin.setResizeRegionBottomRight(newVal.bottomRightCorner);
                        }
                    }
                });
            }
            if (typeof newVal.sides === 'object') {
                applyAdditionalOptionsToWindowOnVisible(browserWin, () => {
                    if (!browserWin.isDestroyed()) {
                        const sides = Object.assign({}, DEFAULT_RESIZE_SIDES, newVal.sides);
                        browserWin.setResizeSides(sides.top, sides.right,
                            sides.bottom, sides.left);
                    }
                });
            }
            setOptOnBrowserWin('resizeRegion', newVal, browserWin);
        }
    },
    aspectRatio: function(newVal, browserWin) {
        if (typeof(newVal) !== 'number') {
            return;
        }
        browserWin.setAspectRatio(newVal);
        setOptOnBrowserWin('aspectRatio', newVal, browserWin);
    },
    hasLoaded: function(newVal, browserWin) {
        if (typeof(newVal) === 'boolean') {
            browserWin._options.hasLoaded = newVal;
        }
    },
    showTaskbarIcon: function(newVal, browserWin) {
        let showTaskbarIconBool = !!newVal;
        setOptOnBrowserWin('showTaskbarIcon', showTaskbarIconBool, browserWin);
        browserWin.setSkipTaskbar(!showTaskbarIconBool);
    }
};


Window.create = function(id, opts) {
    let name = opts.name;
    let uuid = opts.uuid;
    let identity = {
        name,
        uuid
    };
    let baseOpts;
    let browserWindow;
    let webContents;
    let _options;
    let _boundsChangedHandler;
    let groupUuid = null; // windows by default don't belong to any groups

    let hideReason = 'hide';
    let hideOnCloseListener = () => {
        let openfinWindow = Window.wrap(uuid, name);
        openfinWindow.hideReason = 'hide-on-close';
        browserWindow.hide();
    };

    const ofUnloadedHandler = (eventObj, url, isReload) => {

        if (isReload) {
            emitReloadedEvent({
                uuid,
                name
            }, url);
        }

        ofEvents.emit(route.window('unload', uuid, name, false), identity);
        ofEvents.emit(route.window('init-subscription-listeners'), identity);
        ofEvents.emit(route.window('openfin-diagnostic/unload', uuid, name, true), url);
    };

    let _externalWindowEventAdapter;

    // we need to be able to handle the wrapped case, ie. don't try to
    // grab the browser window instance because it may not exist, or
    // perhaps just try ...
    if (!opts._noregister) {

        browserWindow = BrowserWindow.fromId(id);

        // called in the WebContents class in the runtime
        browserWindow.webContents.registerIframe = (frameName, frameRoutingId) => {
            // called for all iframes, but not for main frame of windows
            electronApp.vlog(1, `registerIframe ${frameName} ${frameRoutingId}`);
            const parentFrameId = id;
            const frameInfo = {
                name: frameName,
                uuid,
                parentFrameId,
                parent: { uuid, name },
                frameRoutingId,
                entityType: 'iframe'
            };

            winObj.frames.set(frameName, frameInfo);
        };

        // called in the WebContents class in the runtime
        browserWindow.webContents.unregisterIframe = (closedFrameName, frameRoutingId) => {
            // called for all iframes AND for main frames
            electronApp.vlog(1, `unregisterIframe ${frameRoutingId} ${closedFrameName}`);
            const frameName = closedFrameName || name; // the parent name is considered a frame as well
            const frameInfo = winObj.frames.get(closedFrameName);
            const entityType = frameInfo ? 'iframe' : 'window';
            const payload = { uuid, name, frameName, entityType };

            winObj.frames.delete(closedFrameName);
            ofEvents.emit(route.frame('disconnected', uuid, closedFrameName), payload);
            ofEvents.emit(route.window('frame-disconnected', uuid, name), payload);
        };

        webContents = browserWindow.webContents;

        //Legacy 5.0 feature, if customWindowAlert flag is found all alerts will be suppresed,
        //instead we will raise application event : 'window-alert-requested'.
        if (coreState.getAppObjByUuid(identity.uuid)._options.customWindowAlert) {
            handleCustomAlerts(id, opts);
        }
        // each window now inherits the main window's base options. this can
        // be made to be the parent's options if that makes more sense...
        baseOpts = coreState.getMainWindowOptions(id) || {};
        _options = convertOptions.convertToElectron(Object.assign({}, baseOpts, opts));

        // (taskbar) a child window should be grouped in with the application
        // if a taskbarIconGroup isn't specified
        _options.taskbarIconGroup = _options.taskbarIconGroup || baseOpts.uuid;

        // inherit from mainWindow unless specified
        _options.frameConnect = _options.frameConnect || baseOpts.frameConnect || 'last';

        // pass along if we should show once DOMContentLoaded. this gets used
        // in the api-decorator DOMContentLoaded listener
        _options.toShowOnRun = opts.toShowOnRun;

        // we need to know if this window has been loaded successfully at least once.
        _options.hasLoaded = false;

        uuid = _options.uuid;
        name = _options.name;

        const OF_WINDOW_UNLOADED = 'of-window-navigation';

        browserWindow._options = _options;

        // set taskbar icon
        setTaskbar(browserWindow);

        // apply options to browserWindow
        applyAdditionalOptionsToWindow(browserWindow);

        // Handles state tracking for bounds-chang(ed/ing) event tracking.
        // When a valid change state is detected, the event 'synth-bounds-change'
        // is emitted containing a majority of the 5.0 style payload
        //
        _boundsChangedHandler = new BoundsChangedStateTracker(uuid, name, browserWindow);

        // external window listeners
        if (browserWindow.isExternalWindow()) {
            _externalWindowEventAdapter = new ExternalWindowEventAdapter(browserWindow);
        }

        let windowTeardown = createWindowTearDown(identity, id, browserWindow, _boundsChangedHandler);

        // once the window is closed, be sure to close all the children
        // it may have and remove it from the
        browserWindow.on('close', (event) => {
            let ofWindow = Window.wrap(uuid, name);
            let closeEventString = route.window('close-requested', uuid, name);
            let listenerCount = ofEvents.listenerCount(closeEventString);

            // here we can only prevent electron windows, not external windows, from closing when the 'x' button is clicked.
            // external windows will need to be handled on the adapter side
            if (listenerCount && !ofWindow.forceClose && !browserWindow.isExternalWindow()) {
                if (!browserWindow.isDestroyed()) {
                    event.preventDefault();
                    return;
                }
            }

            ofEvents.emit(route.window('synth-close', uuid, name), {
                name,
                uuid,
                topic: 'window',
                type: 'synth-close'
            });

            // can't unhook when the 'closed' event fires; browserWindow is already destroyed then
            browserWindow.webContents.removeAllListeners('page-favicon-updated');

            // make sure that this uuid/name combo does not have any lingering close-requested subscriptions.
            ofEvents.removeAllListeners(closeEventString);
        });

        browserWindow.once('will-close', () => {
            const type = 'closing';
            windowTeardown()
                .then(() => log.writeToLog('info', `Window tear down complete ${uuid} ${name}`))
                .catch(err => {
                    log.writeToLog('info', `Error while tearing down ${uuid} ${name}`);
                    log.writeToLog('info', err);
                });
            ofEvents.emit(route.window(type, uuid, name), { topic: 'window', type: type, uuid, name });
        });

        webContents.once('close', () => {
            webContents.removeAllListeners();
        });

        const isMainWindow = (uuid === name);
        const emitToAppIfMainWin = (type, payload) => {
            // Window crashed: inform Window "namespace"
            ofEvents.emit(route.window(type, uuid, name), Object.assign({ topic: 'window', type, uuid, name }, payload));

            if (isMainWindow) {
                // Application crashed: inform Application "namespace"
                ofEvents.emit(route.application(type, uuid), Object.assign({ topic: 'application', type, uuid }, payload));
            }
        };

        webContents.on('crashed', (event, killed, terminationStatus) => {
            emitToAppIfMainWin('crashed', {
                reason: terminationStatus
            });

            // When the renderer crashes, remove blocking event listeners.
            // Removing 'close-requested' listeners will allow the crashed window to be closed manually easily.
            const closeRequested = route.window('close-requested', uuid, name);
            ofEvents.removeAllListeners(closeRequested);

            // Removing 'show-requested' listeners will allow the crashed window to be shown so it can be closed.
            const showRequested = route.window('show-requested', uuid, name);
            ofEvents.removeAllListeners(showRequested);

            if (isMainWindow) {
                coreState.setAppRunningState(uuid, false);

                // Show error box notifying the user of the crash
                const message =
                    `A crash occured in the renderer process of the ` +
                    `application with the UUID "${uuid}"`;
                const title = ERROR_TITLE_RENDERER_CRASH;
                const type = ERROR_BOX_TYPES.RENDERER_CRASH;
                const args = { message, title, type };
                showErrorBox(args);
            }
        });

        browserWindow.on('responsive', () => {
            emitToAppIfMainWin('responding');
        });

        browserWindow.on('unresponsive', () => {
            emitToAppIfMainWin('not-responding');
        });

        let mapEvents = function(eventMap, eventEmitter) {
            // todo this should be on demand, for now just blast them all
            Object.keys(eventMap).forEach(evnt => {
                var mappedMeta = eventMap[evnt];
                var mappedTopic = mappedMeta.topic || '';

                var electronEventListener = function( /*event , arg1, ... */ ) {

                    // if the window has already been removed from core_state,
                    // don't propagate anymore events
                    if (!Window.wrap(uuid, name)) {
                        return;
                    }

                    // Bare minimum shape of an OpenFin window event payload
                    let payload = {

                        // todo: remove this hard-code
                        //reason: 'self',
                        name,
                        uuid,
                        topic: 'window',
                        type: mappedTopic /* May be overridden by decorator */
                    };

                    let decoratorFn = mappedMeta.decorator || noOpDecorator;

                    // Payload is modified by the decorator and returns true on success
                    if (decoratorFn(payload, arguments)) {
                        // Let the decorator apply changes to the type
                        ofEvents.emit(route.window(payload.type, uuid, name), payload);
                    }
                };

                eventEmitter.on(evnt, electronEventListener);
            });
        };

        mapEvents(browserWindowEventMap, browserWindow);
        mapEvents(webContentsEventMap, webContents);

        // hideOnClose is deprecated; treat it as if it's just another
        // listener on the 'close-requested' event
        if (getOptFromBrowserWin('hideOnClose', browserWindow, false)) {
            let closeEventString = route.window('close-requested', uuid, name);
            ofEvents.on(closeEventString, hideOnCloseListener);
        }

        // Event listener for group changed
        let groupChangedEventString = 'group-changed';
        let groupChangedListener = (event) => {
            var _win = coreState.getWindowByUuidName(uuid, name) || {};
            var _groupUuid = _win.groupUuid || null;

            if (event.groupUuid === _groupUuid) {
                var payload = event.payload;

                payload.name = name;
                /* jshint ignore:start */
                payload.uuid = _win.app_uuid;
                /* jshint ignore:end */

                if (payload.reason === 'disband') {
                    payload.memberOf = 'nothing';
                } else if (payload.reason === 'leave') {
                    payload.memberOf = payload.sourceWindowName === name ? 'nothing' : 'source';
                } else {
                    var isSource = _.find(payload.sourceGroup, {
                        windowName: name
                    });
                    payload.memberOf = isSource ? 'source' : 'target';
                }

                ofEvents.emit(route.window(payload.type, uuid, name), payload);
            }
        };
        let groupChangedUnsubscribe = () => {
            WindowGroups.removeListener(groupChangedEventString, groupChangedListener);
        };

        WindowGroups.on(groupChangedEventString, groupChangedListener);
        subscriptionManager.registerSubscription(groupChangedUnsubscribe, identity, groupChangedEventString);

        // will-navigate URL for white/black listing
        const navValidator = navigationValidator(uuid, name, id);
        validateNavigation(webContents, identity, navValidator);

        let startLoadingSubscribe = (event, url) => {
            ofEvents.emit(route.application('window-start-load', uuid), {
                name,
                uuid,
                url
            });
        };
        let startLoadingString = 'did-start-loading';
        webContents.on(startLoadingString, startLoadingSubscribe);
        let startLoadingUnsubscribe = () => {
            webContents.removeListener(startLoadingString, startLoadingSubscribe);
        };
        subscriptionManager.registerSubscription(startLoadingUnsubscribe, identity, startLoadingString);

        let documentLoadedSubscribe = (event, isMain, documentName) => {
            if (isMain && uuid === name) { // main window
                ofEvents.emit(route.application('ready', uuid), {
                    type: 'ready',
                    uuid
                });
            }
            ofEvents.emit(route.application('window-end-load', uuid), {
                name,
                uuid,
                isMain,
                documentName
            });
        };
        let documentLoadedString = 'document-loaded';
        webContents.on(documentLoadedString, documentLoadedSubscribe);
        let documentLoadedUnsubscribe = () => {
            webContents.removeListener(documentLoadedString, documentLoadedSubscribe);
        };
        subscriptionManager.registerSubscription(documentLoadedUnsubscribe, identity, documentLoadedString);

        // picked up in src/browser/external_connection/interappbus_external_api.js
        // hooks up (un)subscribe listeners
        ofEvents.emit(route.window('init-subscription-listeners'), {
            name,
            uuid
        });

        let constructorCallbackMessage = {
            success: true
        };

        let emitErrMessage = (errCode) => {
            let chromeErrLink = 'https://cs.chromium.org/chromium/src/net/base/net_error_list.h';

            constructorCallbackMessage.success = false;
            constructorCallbackMessage.data = {
                networkErrorCode: errCode,
                message: `error #${errCode}. See ${chromeErrLink} for details`
            };

            ofEvents.emit(route.window('fire-constructor-callback', uuid, name), constructorCallbackMessage);
        };

        let resourceResponseReceivedHandler, resourceLoadFailedHandler;

        let resourceResponseReceivedEventString = route.window('resource-response-received', uuid, name);
        let resourceLoadFailedEventString = route.window('resource-load-failed', uuid, name);

        let httpResponseCode = null;

        resourceResponseReceivedHandler = (details) => {
            httpResponseCode = details.httpResponseCode;
            ofEvents.removeListener(resourceLoadFailedEventString, resourceLoadFailedHandler);
        };

        resourceLoadFailedHandler = (failed) => {
            if (failed.errorCode === -3) {
                // 304 can trigger net::ERR_ABORTED, ignore it
                electronApp.vlog(1, `ignoring net error -3 for ${failed.validatedURL}`);
            } else {
                emitErrMessage(failed.errorCode);
                ofEvents.removeListener(resourceResponseReceivedEventString, resourceResponseReceivedHandler);
            }
        };

        //Legacy logic where we wait for the API to 'connect' before we invoke the callback method.
        const apiInjectionObserver = Rx.Observable.create((observer) => {
            if (opts.url === 'about:blank') {
                webContents.once('did-finish-load', () => {
                    webContents.on(OF_WINDOW_UNLOADED, ofUnloadedHandler);
                    constructorCallbackMessage.data = {
                        httpResponseCode
                    };
                    observer.next(constructorCallbackMessage);
                });

            } else {
                ofEvents.once(resourceResponseReceivedEventString, resourceResponseReceivedHandler);
                ofEvents.once(resourceLoadFailedEventString, resourceLoadFailedHandler);
                ofEvents.once(route.window('connected', uuid, name), () => {
                    webContents.on(OF_WINDOW_UNLOADED, ofUnloadedHandler);
                    constructorCallbackMessage.data = {
                        httpResponseCode,
                        apiInjected: true
                    };
                    observer.next(constructorCallbackMessage);
                });
                ofEvents.once(route.window('api-injection-failed', uuid, name), () => {
                    electronApp.vlog(1, `api-injection-failed ${uuid}-${name}`);
                    // can happen if child window has a different domain.   @TODO allow injection for different domains
                    if (_options.autoShow) {
                        browserWindow.show();
                    }
                    constructorCallbackMessage.data = {
                        httpResponseCode,
                        apiInjected: false
                    };
                    observer.next(constructorCallbackMessage);
                });
            }

        });

        //Restoring window possitioning from disk cache.
        //We treat this as a check point event, either succes or failure will raise the event.
        const windowPositioningObserver = Rx.Observable.create(observer => {
            if (!_options.saveWindowState) {
                observer.next();
            } else if (_options.waitForPageLoad) {
                browserWindow.once('ready-to-show', () => {
                    restoreWindowPosition(identity, () => observer.next());
                });
            } else {
                restoreWindowPosition(identity, () => observer.next());
            }
        });

        //We want to zip both event sources so that we get a single event only after both windowPositioning and apiInjection occur.
        const subscription = Rx.Observable.zip(apiInjectionObserver, windowPositioningObserver).subscribe((event) => {
            const constructorCallbackMessage = event[0];
            if (_options.autoShow || _options.toShowOnRun) {
                Window.show(identity);
            }

            ofEvents.emit(route.window('fire-constructor-callback', uuid, name), constructorCallbackMessage);
            //need to use the old RXJS API: https://github.com/Reactive-Extensions/RxJS/blob/master/doc/api/core/operators/create.md
            subscription.dispose();
        });
    } // end noregister

    var winObj = {
        name,
        uuid,
        _options,
        id,
        browserWindow,
        groupUuid,
        hideReason,
        hideOnCloseListener,

        forceClose: false,

        /* jshint ignore:start */

        app_uuid: uuid, // this is a 5.0 requirement

        /* jshint ignore:end */

        children: [],
        frames: new Map(),

        // TODO this should be removed once it's safe in favor of the
        //      more descriptive browserWindow key
        _window: browserWindow
    };

    const prepareConsoleMessageForRVM = (event, level, message, lineNo, sourceId) => {
        /*
            INFO:      0
            WARNING:   1
            ERROR:     2
            FATAL:     3
        */
        if (level === /* INFO */ 0 ||
            level === /* WARNING */ 1) {
            // Prevent INFO and WARNING messages from writing to debug.log
            event.preventDefault();
        }

        const app = coreState.getAppByUuid(identity.uuid);
        if (!app) {
            electronApp.vlog(2, `Error: could not get app object for app with uuid: ${identity.uuid}`);
            return;
        }

        // If enableAppLogging not set or false, skip sending to RVM
        if (!app._options || !app._options.enableAppLogging) {
            return;
        }

        // Hack: since this function is getting called from the native side with
        // "webContents.on", there is weirdness where the "setTimeout(flushConsoleMessageQueue...)"
        // in addConsoleMessageToRVMMessageQueue would only get called the first time, and not subsequent times,
        // if you just called "addConsoleMessageToRVMMessageQueue" directly from here. So to get around that, we
        // wrap this entire function in a "setTimeout" to put it in a different context. Eventually we should figure
        // out if there is a way around this by using event.preventDefault or something similar
        setTimeout(() => {
            const appConfigUrl = coreState.getConfigUrlByUuid(identity.uuid);
            if (!appConfigUrl) {
                electronApp.vlog(2, `Error: could not get manifest url for app with uuid: ${identity.uuid}`);
                return;
            }

            function checkPrependLeadingZero(num) {
                let str = String(num);
                if (str.length === 1) {
                    str = '0' + str;
                }

                return str;
            }

            const date = new Date();
            const month = checkPrependLeadingZero(date.getMonth() + 1);
            const day = checkPrependLeadingZero(date.getDate());
            const year = String(date.getFullYear()).slice(2);
            const hour = checkPrependLeadingZero(date.getHours());
            const minute = checkPrependLeadingZero(date.getMinutes());
            const second = checkPrependLeadingZero(date.getSeconds());

            // Format timestamp to match debug.log
            const timeStamp = `${month}/${day}/${year} ${hour}:${minute}:${second}`;

            addConsoleMessageToRVMMessageQueue({ level, message, appConfigUrl, timeStamp });

        }, 1);
    };

    webContents.on('console-message', prepareConsoleMessageForRVM);

    // Set preload scripts' final loading states
    winObj.preloadScripts = (_options.preloadScripts || []);
    winObj.framePreloadScripts = {}; // frame ID => [{url, state}]

    if (!coreState.getWinObjById(id)) {
        coreState.deregisterPendingWindowName(uuid, name);
        coreState.setWindowObj(id, winObj);

        ofEvents.emit(route.application('window-created', uuid), {
            topic: 'application',
            type: 'window-created',
            uuid,
            name
        });
    }

    return winObj;
};


Window.wrap = function(uuid, name) {
    return coreState.getWindowByUuidName(uuid, name);
};

Window.connected = function() {};

Window.isEmbedded = function() {};

Window.addEventListener = function(identity, targetIdentity, type, listener) {
    // TODO this leaves it up the the app to unsubscribe and is a potential
    //      leak. perhaps we need a way to unhook when an app disconnects
    //      automatically

    //should we check that the type is valid, probably...

    //should we check that the type is valid, probably...
    let eventString = route.window(type, targetIdentity.uuid, targetIdentity.name);
    let errRegex = /^Attempting to call a function in a renderer window that has been closed or released/;

    let unsubscribe, safeListener, browserWinIsDead;

    /*
     for now, make a provision to auto-unhook if it fails to find
     the browser window

     TODO this needs to be added to the general unhook pipeline post
     the identity problem getting solved
     */
    safeListener = (...args) => {

        try {
            listener.call(null, ...args);

        } catch (err) {

            browserWinIsDead = errRegex.test(err.message);

            // if we error the browser window that this used to reference
            // has been destroyed, just remove the listener
            if (browserWinIsDead) {
                ofEvents.removeListener(eventString, safeListener);
            }
        }
    };

    electronApp.vlog(1, `addEventListener ${eventString}`);

    ofEvents.on(eventString, safeListener);

    unsubscribe = () => {
        ofEvents.removeListener(eventString, safeListener);
    };
    return unsubscribe;
};

Window.animate = function(identity, transitions, options = {}, callback = () => {}, errorCallback = () => {}) {
    let browserWindow = getElectronBrowserWindow(identity);

    if (!browserWindow) {
        callback();
        return;
    }

    let animationMeta = transitions || {};
    let animationTween = (options && options.tween) || 'ease-in-out';
    animationMeta.interrupt = (options || {}).interrupt;
    if (typeof animationMeta.interrupt !== 'boolean') {
        animationMeta.interrupt = true;
    }

    animations.getAnimationHandler().add(browserWindow, animationMeta, animationTween, callback, errorCallback);
};

Window.blur = function(identity) {
    let browserWindow = getElectronBrowserWindow(identity);

    if (!browserWindow) {
        return;
    }

    browserWindow.blur();
};

Window.bringToFront = function(identity) {
    let browserWindow = getElectronBrowserWindow(identity);

    if (!browserWindow) {
        return;
    }

    browserWindow.bringToFront();
};


// TODO investigate the close sequence, there appears to be a case were you
// try to wrap and close an already closed window
Window.close = function(identity, force, callback = () => {}) {
    let browserWindow = getElectronBrowserWindow(identity);

    if (!browserWindow) {
        callback();
        return;
    }

    let payload = {
        force
    };

    let defaultAction = () => {
        if (!browserWindow.isDestroyed()) {
            let openfinWindow = Window.wrap(identity.uuid, identity.name);
            openfinWindow.forceClose = true;
            browserWindow.close();
        }
    };

    ofEvents.once(route.window('closed', identity.uuid, identity.name), () => {
        callback();
    });

    handleForceActions(identity, force, 'close-requested', payload, defaultAction);
};

function disabledFrameUnsubDecorator(identity) {
    const windowKey = genWindowKey(identity);
    return function() {
        let refCount = disabledFrameRef.get(windowKey) || 0;
        if (refCount > 1) {
            disabledFrameRef.set(windowKey, --refCount);
        } else {
            Window.enableFrame(identity);
        }
    };
}

Window.disableFrame = function(requestorIdentity, windowIdentity) {
    const browserWindow = getElectronBrowserWindow(windowIdentity);
    const windowKey = genWindowKey(windowIdentity);

    if (!browserWindow) {
        return;
    }

    let dframeRefCount = disabledFrameRef.get(windowKey) || 0;
    disabledFrameRef.set(windowKey, ++dframeRefCount);
    subscriptionManager.registerSubscription(disabledFrameUnsubDecorator(windowIdentity), requestorIdentity, `disable-frame-${windowKey}`);
    browserWindow.setUserMovementEnabled(false);
};

Window.embed = function(identity, parentHwnd) {
    let browserWindow = getElectronBrowserWindow(identity);

    if (!browserWindow) {
        return;
    }

    if (isWin32) {
        browserWindow.setMessageObserver(WindowsMessages.WM_KEYDOWN, parentHwnd);
        browserWindow.setMessageObserver(WindowsMessages.WM_KEYUP, parentHwnd);
        browserWindow.setMessageObserver(WindowsMessages.WM_SYSKEYDOWN, parentHwnd);
        browserWindow.setMessageObserver(WindowsMessages.WM_SYSKEYUP, parentHwnd);
    }

    ofEvents.emit(route.window('embedded', identity.uuid, identity.name), {
        topic: 'window',
        type: 'window-embedded',
        name: identity.name,
        uuid: identity.uuid
    });
};

Window.enableFrame = function(identity) {
    const windowKey = genWindowKey(identity);
    let browserWindow = getElectronBrowserWindow(identity);

    if (!browserWindow) {
        return;
    }
    let dframeRefCount = disabledFrameRef.get(windowKey) || 0;
    disabledFrameRef.set(windowKey, --dframeRefCount);
    browserWindow.setUserMovementEnabled(true);
};

Window.executeJavascript = function(identity, code, callback = () => {}) {
    let browserWindow = getElectronBrowserWindow(identity);

    if (!browserWindow) {
        callback(new Error(`Could not locate window '${identity.name}'`));
        return;
    }

    browserWindow.webContents.executeJavaScript(code, true, (result) => {
        callback(undefined, result);
    });
};

Window.flash = function(identity) {
    let browserWindow = getElectronBrowserWindow(identity);

    if (!browserWindow) {
        return;
    }

    browserWindow.flashFrame(true);
};

Window.stopFlashing = function(identity) {
    let browserWindow = getElectronBrowserWindow(identity);

    if (!browserWindow) {
        return;
    }

    browserWindow.flashFrame(false);
};

Window.focus = function(identity) {
    let browserWindow = getElectronBrowserWindow(identity);

    if (!browserWindow) {
        return;
    }

    browserWindow.focus();
};

Window.getAllFrames = function(identity) {
    const openfinWindow = coreState.getWindowByUuidName(identity.uuid, identity.name);

    if (!openfinWindow) {
        return [];
    }

    const framesArr = [coreState.getInfoByUuidFrame(identity)];
    const subFrames = [];

    for (let [, info] of openfinWindow.frames) {
        subFrames.push(new FrameInfo(info));
    }

    return framesArr.concat(subFrames);
};

Window.getBounds = function(identity) {
    let browserWindow = getElectronBrowserWindow(identity);

    if (!browserWindow) {
        return {
            height: 0,
            left: -1,
            top: -1,
            width: 0,
            right: -1,
            bottom: -1
        };
    }

    let bounds = browserWindow.getBounds();

    //5.0 Compatibility:
    //right and bottom should not be documented.
    return {
        height: bounds.height,
        left: bounds.x,
        top: bounds.y,
        width: bounds.width,
        right: bounds.width + bounds.x,
        bottom: bounds.height + bounds.y
    };
};


Window.getGroup = function(identity) {
    let browserWindow = getElectronBrowserWindow(identity);

    if (!browserWindow) {
        return [];
    }

    let openfinWindow = Window.wrap(identity.uuid, identity.name);
    return WindowGroups.getGroup(openfinWindow.groupUuid);
};


Window.getWindowInfo = function(identity) {
    const browserWindow = getElectronBrowserWindow(identity, 'get info for');
    const { preloadScripts } = Window.wrap(identity.uuid, identity.name);
    const webContents = browserWindow.webContents;
    const windowInfo = {
        canNavigateBack: webContents.canGoBack(),
        canNavigateForward: webContents.canGoForward(),
        preloadScripts,
        title: webContents.getTitle(),
        url: webContents.getURL()
    };
    return windowInfo;
};


Window.getAbsolutePath = function(identity, path) {
    let browserWindow = getElectronBrowserWindow(identity, 'get URL for');
    let windowURL = browserWindow.webContents.getURL();

    return (path || path === 0) ? url.resolve(windowURL, path) : '';
};


Window.getNativeId = function(identity) {
    let browserWindow = getElectronBrowserWindow(identity, 'get ID for');

    return browserWindow.nativeId;
};


Window.getNativeWindow = function() {};

Window.getOptions = function(identity) {
    // In the case that the identity passed does not exist, or is not a window,
    // return the entity info object. The fail case is used for frame identity on spin up.
    try {
        return getElectronBrowserWindow(identity, 'get options for')._options;
    } catch (e) {
        return System.getEntityInfo(identity);
    }
};

Window.getParentApplication = function() {
    let app = coreState.getAppByWin(this.id);

    return app && app.appObj;
};


Window.getParentWindow = function() {};

/**
 * Sets/updates window's preload script state and emits relevant events
 */
Window.setWindowPreloadState = function(identity, payload) {
    const { uuid, name } = identity;
    const { url, state, allDone } = payload;
    const updateTopic = allDone ? 'preload-scripts-state-changed' : 'preload-scripts-state-changing';
    const frameInfo = coreState.getInfoByUuidFrame(identity);
    let openfinWindow;
    if (frameInfo.entityType === 'iframe') {
        openfinWindow = Window.wrap(frameInfo.parent.uuid, frameInfo.parent.name);
    } else {
        openfinWindow = Window.wrap(uuid, name);
    }

    if (!openfinWindow) {
        return log.writeToLog('info', `setWindowPreloadState missing openfinWindow ${uuid} ${name}`);
    }
    let { preloadScripts } = openfinWindow;

    // Single preload script state change
    if (!allDone) {
        if (frameInfo.entityType === 'iframe') {
            let frameState = openfinWindow.framePreloadScripts[name];
            if (!frameState) {
                frameState = openfinWindow.framePreloadScripts[name] = [];
            }
            preloadScripts = frameState.find(e => e.url === url);
            if (!preloadScripts) {
                frameState.push(preloadScripts = { url });
            }
            preloadScripts = [preloadScripts];
        } else {
            preloadScripts = openfinWindow.preloadScripts.filter(e => e.url === url);
        }
        if (preloadScripts) {
            preloadScripts[0].state = state;
        } else {
            log.writeToLog('info', `setWindowPreloadState missing preloadState ${uuid} ${name} ${url} `);
        }
    }

    if (frameInfo.entityType === 'window') {
        ofEvents.emit(route.window(updateTopic, uuid, name), {
            name,
            uuid,
            preloadScripts
        });
    } // @TODO ofEvents.emit(route.frame for iframes
};

Window.getSnapshot = (opts) => {
    return new Promise((resolve, reject) => {
        const { identity, payload: { area } } = opts;
        const browserWindow = getElectronBrowserWindow(identity);
<<<<<<< HEAD

        if (!browserWindow) {
            const error = new Error(`Unknown window named '${identity.name}'`);
            return reject(error);
        }

=======

        if (!browserWindow) {
            const error = new Error(`Unknown window named '${identity.name}'`);
            return reject(error);
        }

>>>>>>> ad01cb14
        const callback = (img) => {
            const imageBase64 = img.toPNG().toString('base64');
            resolve(imageBase64);
        };
<<<<<<< HEAD

        if (typeof area === 'undefined') {
            // Snapshot of a full window
            return browserWindow.capturePage(callback);
        }

        if (!area ||
            typeof area !== 'object' ||
            typeof area.x !== 'number' ||
            typeof area.y !== 'number' ||
            typeof area.width !== 'number' ||
            typeof area.height !== 'number'
        ) {
            const error = new Error(`Invalid shape of the snapshot's area.`);
            return reject(error);
        }

=======

        if (typeof area === 'undefined') {
            // Snapshot of a full window
            return browserWindow.capturePage(callback);
        }

        if (
            !area ||
            typeof area !== 'object' ||
            typeof area.x !== 'number' ||
            typeof area.y !== 'number' ||
            typeof area.width !== 'number' ||
            typeof area.height !== 'number'
        ) {
            const error = new Error(`Invalid shape of the snapshot's area.`);
            return reject(error);
        }

>>>>>>> ad01cb14
        // Snapshot of a specified area of the window
        browserWindow.capturePage(area, callback);
    });
};


Window.getState = function(identity) {
    let browserWindow = getElectronBrowserWindow(identity);

    if (browserWindow && browserWindow.isMinimized()) {
        return 'minimized';
    } else if (browserWindow && browserWindow.isMaximized()) {
        return 'maximized';
    } else {
        return 'normal';
    }
};


Window.hide = function(identity) {
    let browserWindow = getElectronBrowserWindow(identity);

    if (!browserWindow) {
        return;
    }

    browserWindow.hide();
};

Window.isNotification = function(name) {
    const noteGuidRegex = /^A21B62E0-16B1-4B10-8BE3-BBB6B489D862/;
    return noteGuidRegex.test(name);
};

Window.isShowing = function(identity) {
    let browserWindow = getElectronBrowserWindow(identity);

    return !!(browserWindow && browserWindow.isVisible());
};


Window.joinGroup = function(identity, grouping) {
    let identityOfWindow = Window.wrap(identity.uuid, identity.name);
    let groupingOfWindow = Window.wrap(grouping.uuid, grouping.name);
    let identityBrowserWindow = identityOfWindow && identityOfWindow.browserWindow;
    let groupingBrowserWindow = groupingOfWindow && groupingOfWindow.browserWindow;

    if (!identityBrowserWindow || !groupingBrowserWindow) {
        return;
    }

    WindowGroups.joinGroup(identityOfWindow, groupingOfWindow);
};


Window.leaveGroup = function(identity) {
    let browserWindow = getElectronBrowserWindow(identity);

    if (!browserWindow) {
        return;
    }

    let openfinWindow = Window.wrap(identity.uuid, identity.name);
    WindowGroups.leaveGroup(openfinWindow);
};


Window.maximize = function(identity) {
    let browserWindow = getElectronBrowserWindow(identity, 'maximize');
    let maximizable = getOptFromBrowserWin('maximizable', browserWindow, true);
    if (maximizable) {
        browserWindow.maximize();
    }
};


Window.mergeGroups = function(identity, grouping) {
    let identityOfWindow = Window.wrap(identity.uuid, identity.name);
    let groupingOfWindow = Window.wrap(grouping.uuid, grouping.name);
    let identityBrowserWindow = identityOfWindow && identityOfWindow.browserWindow;
    let groupingBrowserWindow = groupingOfWindow && groupingOfWindow.browserWindow;

    if (!identityBrowserWindow || !groupingBrowserWindow) {
        return;
    }

    WindowGroups.mergeGroups(identityOfWindow, groupingOfWindow);
};


Window.minimize = function(identity) {
    let browserWindow = getElectronBrowserWindow(identity, 'minimize');
    let minimizable = getOptFromBrowserWin('minimizable', browserWindow, true);
    if (minimizable) {
        browserWindow.minimize();
    }
};


Window.moveBy = function(identity, deltaLeft, deltaTop) {
    let browserWindow = getElectronBrowserWindow(identity);

    if (!browserWindow) {
        return;
    }

    let currentBounds = browserWindow.getBounds();
    let left = toSafeInt(deltaLeft, 0);
    let top = toSafeInt(deltaTop, 0);

    if (browserWindow.isMaximized()) {
        browserWindow.unmaximize();
    }

    // no need to call clipBounds here because width and height are not changing
    browserWindow.setBounds({
        x: currentBounds.x + left,
        y: currentBounds.y + top,
        width: currentBounds.width,
        height: currentBounds.height
    });
};


Window.moveTo = function(identity, x, y) {
    const browserWindow = getElectronBrowserWindow(identity);

    if (!browserWindow) {
        return;
    }

    const currentBounds = browserWindow.getBounds();
    const safeX = toSafeInt(x);
    const safeY = toSafeInt(y);

    if (browserWindow.isMaximized()) {
        browserWindow.unmaximize();
    }

    // no need to call clipBounds here because width and height are not changing
    browserWindow.setBounds({
        x: safeX,
        y: safeY,
        width: currentBounds.width,
        height: currentBounds.height
    });
};

Window.navigate = function(identity, url) {
    let browserWindow = getElectronBrowserWindow(identity, 'navigate');
    browserWindow.webContents.loadURL(url);
};

Window.navigateBack = function(identity) {
    let browserWindow = getElectronBrowserWindow(identity, 'navigate back');
    browserWindow.webContents.goBack();
};

Window.navigateForward = function(identity) {
    let browserWindow = getElectronBrowserWindow(identity, 'navigate forward');
    browserWindow.webContents.goForward();
};

Window.reload = function(identity, ignoreCache = false) {
    let browserWindow = getElectronBrowserWindow(identity, 'reload');

    if (!ignoreCache) {
        browserWindow.webContents.reload();
    } else {
        browserWindow.webContents.reloadIgnoringCache();
    }
};

Window.stopNavigation = function(identity) {
    let browserWindow = getElectronBrowserWindow(identity, 'stop navigating');
    browserWindow.webContents.stop();
};

Window.removeEventListener = function(identity, type, listener) {
    let browserWindow = getElectronBrowserWindow(identity, 'remove event listener for');
    ofEvents.removeListener(route.window(type, browserWindow.id), listener);
};


Window.resizeBy = function(identity, deltaWidth, deltaHeight, anchor) {
    let browserWindow = getElectronBrowserWindow(identity);

    if (!browserWindow) {
        return;
    }

    if (browserWindow.isMaximized()) {
        browserWindow.unmaximize();
    }

    let currentBounds = browserWindow.getBounds();
    let newWidth = toSafeInt(currentBounds.width + deltaWidth, currentBounds.width);
    let newHeight = toSafeInt(currentBounds.height + deltaHeight, currentBounds.height);
    let boundsAnchor = calcBoundsAnchor(anchor, newWidth, newHeight, currentBounds);
    browserWindow.setBounds(clipBounds({
        x: boundsAnchor.x,
        y: boundsAnchor.y,
        width: newWidth,
        height: newHeight
    }, browserWindow));
};


Window.resizeTo = function(identity, newWidth, newHeight, anchor) {
    const browserWindow = getElectronBrowserWindow(identity);

    if (!browserWindow) {
        return;
    }

    if (browserWindow.isMaximized()) {
        browserWindow.unmaximize();
    }

    const currentBounds = browserWindow.getBounds();
    newWidth = toSafeInt(newWidth, currentBounds.width);
    newHeight = toSafeInt(newHeight, currentBounds.height);
    const boundsAnchor = calcBoundsAnchor(anchor, newWidth, newHeight, currentBounds);

    browserWindow.setBounds(clipBounds({
        x: boundsAnchor.x,
        y: boundsAnchor.y,
        width: newWidth,
        height: newHeight
    }, browserWindow));
};


Window.restore = function(identity) {
    let browserWindow = getElectronBrowserWindow(identity, 'restore');

    if (browserWindow.isMinimized()) {
        windowSetBoundsToVisible(browserWindow);
        browserWindow.restore();
    } else if (browserWindow.isMaximized()) {
        browserWindow.unmaximize();
    } else {
        browserWindow.showInactive();
    }
};


Window.setAsForeground = function(identity) {
    let browserWindow = getElectronBrowserWindow(identity);

    if (!browserWindow) {
        return;
    }

    browserWindow.activate();
};


Window.setBounds = function(identity, left, top, width, height) {
    let browserWindow = getElectronBrowserWindow(identity, 'set window bounds for');
    let bounds = browserWindow.getBounds();

    if (browserWindow.isMaximized()) {
        browserWindow.unmaximize();
    }

    browserWindow.setBounds(clipBounds({
        x: toSafeInt(left, bounds.x),
        y: toSafeInt(top, bounds.y),
        width: toSafeInt(width, bounds.width),
        height: toSafeInt(height, bounds.height)
    }, browserWindow));
};


Window.show = function(identity, force = false) {
    let browserWindow = getElectronBrowserWindow(identity);

    if (!browserWindow) {
        return;
    }

    let payload = {};
    let defaultAction = () => {
        const dontShow = (
            // RUN-2905: To match v5 behavior, for maximized window, avoid showInactive() because it does an
            // erroneous restore(), an apparent Electron oversight (a restore _is_ needed in all other cases).
            // RUN-4122: For minimized window we should allow to show it when
            // it is hidden.
            browserWindow.isVisible() &&
            (browserWindow.isMinimized() || browserWindow.isMaximized())
        );

        if (!dontShow) {
            browserWindow.showInactive();
        }
    };

    handleForceActions(identity, force, 'show-requested', payload, defaultAction);
};


Window.showAt = function(identity, left, top, force = false) {
    let browserWindow = getElectronBrowserWindow(identity);

    if (!browserWindow) {
        return;
    }

    const safeLeft = toSafeInt(left);
    const safeTop = toSafeInt(top);
    let payload = {
        top: safeTop,
        left: safeLeft
    };
    let defaultAction = () => {
        let currentBounds = browserWindow.getBounds();

        if (browserWindow.isMaximized()) {
            browserWindow.unmaximize();
        }

        // no need to call clipBounds here because width and height are not changing
        browserWindow.setBounds({
            x: safeLeft,
            y: safeTop,
            width: currentBounds.width,
            height: currentBounds.height
        });

        if (!browserWindow.isMinimized()) {
            browserWindow.showInactive();
        }
    };

    handleForceActions(identity, force, 'show-requested', payload, defaultAction);
};

Window.showMenu = function(identity, x, y, editable, hasSelectedText) {
    let browserWindow = getElectronBrowserWindow(identity);

    if (!browserWindow) {
        return;
    }

    const menuTemplate = [];

    if (editable) {
        menuTemplate.push({
            label: 'Cut',
            click: () => {
                browserWindow.webContents.cut();
            },
            accelerator: 'CommandOrControl+X',
            enabled: hasSelectedText
        });
        menuTemplate.push({
            label: 'Copy',
            click: () => {
                browserWindow.webContents.copy();
            },
            accelerator: 'CommandOrControl+C',
            enabled: hasSelectedText
        });
        menuTemplate.push({
            label: 'Paste',
            click: () => {
                browserWindow.webContents.paste();
            },
            accelerator: 'CommandOrControl+V'
        });
        menuTemplate.push({
            label: 'Select all',
            click: () => {
                browserWindow.webContents.selectAll();
            },
            accelerator: 'CommandOrControl+A'
        });
        menuTemplate.push({
            type: 'separator'
        });
    }
    menuTemplate.push({
        label: 'Reload',
        click: () => {
            browserWindow.webContents.reloadIgnoringCache();
        }
    }, {
        label: 'Reload app and restart children',
        click: () => {
            try {
                const Application = require('./application.js').Application;
                const app = Application.wrap(identity.uuid);

                Application.getChildWindows(identity).forEach(childWin => {
                    Window.close({
                        name: childWin.name,
                        uuid: childWin.uuid
                    }, true);
                });

                app.mainWindow.webContents.reloadIgnoringCache();
            } catch (e) {
                console.log(e);
            }
        }
    }, {
        type: 'separator'
    }, {
        label: 'Inspect element',
        click: () => {
            browserWindow.webContents.inspectElement(x, y);
        },
        accelerator: 'CommandOrControl+Shift+I'
    });

    const currentMenu = Menu.buildFromTemplate(menuTemplate);
    currentMenu.popup(browserWindow, {
        async: true
    });
};

Window.defineDraggableArea = function() {};


Window.updateOptions = function(identity, updateObj) {
    let browserWindow = getElectronBrowserWindow(identity, 'update settings for');

    try {
        for (var opt in updateObj) {
            if (optionSetters[opt]) {
                optionSetters[opt](updateObj[opt], browserWindow);
            }
        }
    } catch (e) {
        console.log(e.message);
    }
};

Window.exists = function(identity) {
    return coreState.windowExists(identity.uuid, identity.name);
};

Window.getBoundsFromDisk = function(identity, callback, errorCallback) {
    getBoundsCacheSafeFileName(identity, cacheFile => {
        try {
            fs.readFile(cacheFile, 'utf8', (err, data) => {
                if (err) {
                    errorCallback(err);
                } else {
                    try {
                        callback(JSON.parse(data));
                    } catch (parseErr) {
                        errorCallback(new Error(`Error parsing saved bounds data ${parseErr.message}`));
                    }
                }
            });
        } catch (err) {
            errorCallback(err);
        }
    }, errorCallback);
};

Window.authenticate = function(identity, username, password, callback) {
    let {
        authCallback
    } = getPendingAuthRequest(identity);

    if (authCallback && typeof(authCallback) === 'function') {
        authCallback(username, password);
        deletePendingAuthRequest(identity);
        callback();
    } else {
        callback(new Error('No authentication request pending for window'));
    }
};

Window.getZoomLevel = function(identity, callback) {
    let browserWindow = getElectronBrowserWindow(identity, 'get zoom level for');

    browserWindow.webContents.getZoomLevel(callback);
};

Window.setZoomLevel = function(identity, level) {
    let browserWindow = getElectronBrowserWindow(identity, 'set zoom level for');

    // browserWindow.webContents.setZoomLevel(level); // zooms all windows loaded from same domain
    browserWindow.webContents.send('zoom', { level }); // zoom just this window
};

Window.onUnload = (identity) => {
    ofEvents.emit(route.window('unload', identity.uuid, identity.name, false), identity);
    ofEvents.emit(route.window('init-subscription-listeners'), identity);
};

Window.registerWindowName = (identity) => {
    coreState.registerPendingWindowName(identity.uuid, identity.name);
};

function emitCloseEvents(identity) {
    const { uuid, name } = identity;

    ofEvents.emit(route.window('unload', uuid, name, false), identity);
    ofEvents.emit(route.window('openfin-diagnostic/unload', uuid, name, true), identity);

    electronApp.emit('browser-window-closed', null, getElectronBrowserWindow(identity));

    ofEvents.emit(route.window('closed', uuid, name, true), {
        topic: 'window',
        type: 'closed',
        uuid,
        name
    });

    ofEvents.emit(route.window('init-subscription-listeners'), identity);
}

function emitReloadedEvent(identity, url) {
    const {
        uuid,
        name
    } = identity;

    ofEvents.emit(route.window('reloaded', uuid, name), {
        uuid,
        name,
        url
    });
}

function createWindowTearDown(identity, id, browserWindow, _boundsChangedHandler) {
    const promises = [];

    //we want to treat the close events as a step in the teardown, wrapping it in a promise.
    promises.push(new Promise(resolve => {
        browserWindow.once('closed', resolve);
    }));

    //wrap the operation of closing a child window in a promise.
    function closeChildWin(childId) {
        return new Promise((resolve, reject) => {
            const child = coreState.getWinObjById(childId);

            // TODO right now this is forceable to handle the event that there was a close
            //      requested on a child window and the main window closes. This needs
            //      looking into
            if (child) {
                let childIdentity = {
                    name: child.name,
                    uuid: child.uuid
                };

                Window.close(childIdentity, true, () => {
                    resolve();
                });
            } else {
                resolve();
            }
        });
    }

    //Even if disk operations fail we need to resolve this promise to avoid zombie processes.
    function handleSaveStateAlwaysResolve() {
        return new Promise((resolve, reject) => {
            if (browserWindow._options.saveWindowState) {
                browserWindow.webContents.getZoomLevel(zoomLevel => {
                    const cachedBounds = _boundsChangedHandler.getCachedBounds();
                    saveBoundsToDisk(identity, cachedBounds, zoomLevel, err => {
                        if (err) {
                            log.writeToLog('info', err);
                        }
                        // These were causing an exception on close if the window was reloaded
                        _boundsChangedHandler.teardown();
                        resolve();
                    });
                });
            } else {
                _boundsChangedHandler.teardown();
                resolve();
            }
        });
    }

    //Window tear down will:
    //    Update core state by removing the window.
    //    Save the window state to disk
    //    Close all child windows
    //    Wait for the close event.
    return function() {
        let ofWindow = Window.wrap(identity.uuid, identity.name);
        let childWindows = coreState.getChildrenByWinId(id) || [];
        // remove from core state earlier rather than later
        coreState.removeChildById(id);

        // remove window from any groups it belongs to
        WindowGroups.leaveGroup(ofWindow);

        promises.push(handleSaveStateAlwaysResolve());

        childWindows.forEach(childId => {
            promises.push(closeChildWin(childId));
        });

        return Promise.all(promises).then(() => {
            emitCloseEvents(identity);
            browserWindow.removeAllListeners();
        });
    };
}

function saveBoundsToDisk(identity, bounds, zoomLevel, callback) {
    getBoundsCacheSafeFileName(identity, cacheFile => {
        const data = {
            'active': 'true',
            'height': bounds.height,
            'width': bounds.width,
            'left': bounds.x,
            'top': bounds.y,
            'name': identity.name,
            'windowState': bounds.windowState,
            'zoomLevel': zoomLevel
        };

        try {
            const userCache = electronApp.getPath('userCache');
            fs.mkdir(path.join(userCache, windowPosCacheFolder), () => {
                fs.writeFile(cacheFile, JSON.stringify(data), (writeFileErr) => {
                    callback(writeFileErr);
                });
            });
        } catch (err) {
            callback(err);
        }
    }, callback);
}

//make sure the uuid/names with special characters do not break the bounds cache.
function getBoundsCacheSafeFileName(identity, callback, errorCallback) {
    const userCache = electronApp.getPath('userCache');

    // new hashed file name
    const hash = crypto.createHash('sha256');
    hash.update(identity.uuid);
    hash.update(identity.name);
    const safeName = hash.digest('hex');
    const newFileName = path.join(userCache, windowPosCacheFolder, `${safeName}.json`);

    try {
        fs.access(newFileName, fs.constants.F_OK, (newFileErr) => {
            if (newFileErr) { // new file name doesn't exist
                // current old style file name
                const oldSafeName = new Buffer(identity.uuid + '-' + identity.name).toString('hex');
                const oldFileName = path.join(userCache, windowPosCacheFolder, `${oldSafeName}.json`);

                // check if an old file name exists
                fs.access(oldFileName, fs.constants.F_OK, (oldFileErr) => {
                    if (!oldFileErr) { // if it exists, rename it by a new file name.
                        fs.rename(oldFileName, newFileName, () => {
                            callback(newFileName);
                        });
                    } else {
                        callback(newFileName);
                    }
                });
            } else {
                callback(newFileName);
            }
        });
    } catch (err) {
        errorCallback(err);
    }
}

function applyAdditionalOptionsToWindowOnVisible(browserWindow, callback) {
    if (browserWindow.isVisible()) {
        callback();
    } else {
        browserWindow.once('visibility-changed', (event, isVisible) => {
            if (isVisible) {
                if (browserWindow.isVisible()) {
                    callback();
                    // Version 8: Will be visible on the next tick
                    // TODO: Refactor to also use 'ready-to-show'
                } else {
                    setTimeout(() => {
                        callback();
                    }, 1);
                }
            }
        });
    }
}


function handleForceActions(identity, force, eventType, eventPayload, defaultAction) {
    let appEventString = route.application(`window-${eventType}`, identity.uuid);
    let winEventString = route.window(eventType, identity.uuid, identity.name);
    let listenerCount = ofEvents.listenerCount(winEventString);

    if (eventType === 'show-requested') {
        listenerCount += ofEvents.listenerCount(appEventString);
    }

    if (!listenerCount || force) {
        defaultAction();
    } else {
        eventPayload.name = identity.name;
        eventPayload.uuid = identity.uuid;
        eventPayload.type = eventType;
        eventPayload.topic = 'window';

        ofEvents.emit(winEventString, eventPayload);
    }
}


function applyAdditionalOptionsToWindow(browserWindow) {
    let options = browserWindow && browserWindow._options;

    if (!options) {
        return;
    }

    browserWindow.setTaskbarGroup(options.taskbarIconGroup);

    // frameless window updates
    if (!options.frame) {
        // rounded corners
        browserWindow.setRoundedCorners(options.cornerRounding.width, options.cornerRounding.height);
    }

    applyAdditionalOptionsToWindowOnVisible(browserWindow, () => {
        if (!browserWindow.isDestroyed()) {
            // set alpha mask if present, otherwise set opacity if present
            if (options.alphaMask.red > -1 && options.alphaMask.green > -1 && options.alphaMask.blue > -1) {
                browserWindow.setAlphaMask(options.alphaMask.red, options.alphaMask.green, options.alphaMask.blue);
            } else if (options.opacity < 1) {
                browserWindow.setOpacity(options.opacity);
            }

            // set aspect ratio if present
            if (options.aspectRatio > 0) {
                browserWindow.setAspectRatio(options.aspectRatio);
            }

            // set minimized or maximized
            if (options.state === 'minimized') {
                browserWindow.minimize();
            } else if (options.state === 'maximized') {
                browserWindow.maximize();
            }

            // frameless window updates
            if (!options.frame) {
                // resize region
                browserWindow.setResizeRegion(options.resizeRegion.size);
                browserWindow.setResizeRegionBottomRight(options.resizeRegion.bottomRightCorner);
            }
            browserWindow.setResizeSides(options.resizeRegion.sides.top, options.resizeRegion.sides.right,
                options.resizeRegion.sides.bottom, options.resizeRegion.sides.left);
        }
    });
}


function getOptFromBrowserWin(opt, browserWin, defaultVal) {
    var opts = browserWin && browserWin._options,
        optVal = opts && opts[opt];

    if (optVal === undefined) {
        return defaultVal;
    }

    return optVal;
}


function setOptOnBrowserWin(opt, val, browserWin) {
    var opts = browserWin && browserWin._options;
    if (opts) {
        opts[opt] = val;
    }
}


function closeRequestedDecorator(payload) {
    let propagate = true;

    payload.force = false;

    return propagate;
}

function boundsChangeDecorator(payload, args) {
    let boundsChangePayload = args[0];
    let payloadIsObject = typeof boundsChangePayload === 'object';
    let requiredKeys = ['top', 'left', 'reason', 'width', 'height'];
    let commonKeys = _.intersection(_.keys(boundsChangePayload), requiredKeys);
    let allRequiredKeysPresent = commonKeys.length === requiredKeys.length;
    let shouldExtendPayload = payloadIsObject && allRequiredKeysPresent;

    if (shouldExtendPayload) {
        Object.keys(boundsChangePayload).forEach(function(key) {
            payload[key] = boundsChangePayload[key];
        });

        let _win = Window.wrap(payload.uuid, payload.name);
        let _browserWin = _win && _win.browserWindow;
        setOptOnBrowserWin('x', payload.left, _browserWin);
        setOptOnBrowserWin('y', payload.top, _browserWin);
        setOptOnBrowserWin('width', payload.width, _browserWin);
        setOptOnBrowserWin('height', payload.height, _browserWin);

        return true;
    } else {
        return false;
    }
}


function disabledFrameBoundsChangeDecorator(payload, args) {
    var propogate = false;

    if (args.length >= 3) {
        var bounds = args[1];
        var type = args[2];

        payload.changeType = type;
        payload.left = bounds.x;
        payload.top = bounds.y;
        payload.width = bounds.width;
        payload.height = bounds.height;
        payload.deferred = false;
        propogate = true;
    }

    return propogate;
}

function opacityChangedDecorator(payload, args) {
    let _win = Window.wrap(payload.uuid, payload.name);
    let _browserWin = _win && _win.browserWindow;
    setOptOnBrowserWin('opacity', args[1], _browserWin);
    return false;
}

function visibilityChangedDecorator(payload, args) {
    let propogate = false;

    if (args.length >= 2) {
        const [, visible, closing] = args;

        if (visible) {
            payload.type = 'shown';
            let uuid = payload.uuid;
            if (uuid && !coreState.sentFirstHideSplashScreen(uuid)) {
                // TODO: Move this require to the top of file during future 'dependency injection refactor'
                // must delay 'application.js' require until ready due to circular dependency between application and window(things will break otherwise)
                let emitHideSplashScreen = require('./application.js').Application.emitHideSplashScreen;
                emitHideSplashScreen({
                    uuid
                });
                coreState.setSentFirstHideSplashScreen(uuid, true);
            }
        } else {
            let openfinWindow = Window.wrap(payload.uuid, payload.name);
            const { hideReason } = openfinWindow;
            payload.type = 'hidden';
            payload.reason = hideReason === 'hide' && closing ? 'closing' : hideReason;
            // reset to 'hide' in case visibility changes
            // due to a non-API related reason
            openfinWindow.hideReason = 'hide';
        }

        propogate = true;
    }

    return propogate;
}

function responseReceivedDecorator(payload, args) {
    var [
        /*event*/
        ,
        status,
        newUrl,
        originalUrl,
        httpResponseCode,
        requestMethod,
        referrer,
        headers,
        resourceType
    ] = args;

    Object.assign(payload, {
        status,
        newUrl,
        originalUrl,
        httpResponseCode,
        requestMethod,
        referrer,
        headers,
        resourceType
    });

    return true;
}

function loadFailedDecorator(payload, args) {
    var [
        /*event*/
        ,
        errorCode,
        errorDescription,
        validatedURL,
        isMainFrame
    ] = args;

    Object.assign(payload, {
        errorCode,
        errorDescription,
        validatedURL,
        isMainFrame
    });

    return true;
}

function noOpDecorator( /*payload*/ ) {

    return true;
}


function calcBoundsAnchor(anchor, newWidth, newHeight, currBounds) {
    let calcAnchor = {
        x: currBounds.x,
        y: currBounds.y
    };
    if (!anchor) {
        return calcAnchor;
    }
    let anchors = anchor.split('-');
    let yAnchor = anchors[0];
    let xAnchor = anchors[1];

    if (yAnchor === 'bottom' && currBounds.height !== newHeight) {
        calcAnchor.y = currBounds.y + (currBounds.height - newHeight);
    }
    if (xAnchor === 'right' && currBounds.width !== newWidth) {
        calcAnchor.x = currBounds.x + (currBounds.width - newWidth);
    }

    return calcAnchor;
}

function setTaskbar(browserWindow, forceFetch = false) {
    const options = browserWindow._options;

    setBlankTaskbarIcon(browserWindow);

    // If the window isn't loaded by a URL, or is "about:blank", then the
    // page-favicon-updated event never fires (explained below). In this case
    // we try the window options and if that fails we get the icon info
    // from the main window.
    if (!isHttpUrl(options.url)) {
        let _url = getWinOptsIconUrl(options);

        // v6 needs to match v5's behavior: if the window url is a file uri,
        // then icon can be either a file path, file uri, or url
        if (!isHttpUrl(_url) && !isFileUrl(_url)) {
            _url = 'file:///' + _url;
        }

        // try the window icon options first
        setTaskbarIcon(browserWindow, _url, () => {
            if (!browserWindow.isDestroyed()) {
                // if not, try using the main window's icon
                setTaskbarIcon(browserWindow, getMainWinIconUrl(browserWindow.id));
            }
        });

        return;
    }

    // When a page loads, Electron fires the page-favicon-updated event
    // which signals the core to fetch/set the taskbar icon. The core
    // first tries to use the icon info provided by the window options.
    // If that fails, then it tries to use the list of favicons provided by
    // the page-favicon-updated event. Finally, if that fails, it'll grab
    // the icon info from the main window and use that. By default, the
    // taskbar icon is blank.
    browserWindow.webContents.on('page-favicon-updated', (event, urls) => {
        // try the window icon options first
        setTaskbarIcon(browserWindow, getWinOptsIconUrl(options), () => {
            if (!browserWindow.isDestroyed()) {
                // if not, try any favicons that were found
                const _url = urls && urls[0];
                setTaskbarIcon(browserWindow, _url, () => {
                    if (!browserWindow.isDestroyed()) {
                        // if not, try using the main window's icon
                        setTaskbarIcon(browserWindow, getMainWinIconUrl(browserWindow.id));
                    }
                });
            }
        });
    });

    if (forceFetch) {
        // try the window icon options first
        setTaskbarIcon(browserWindow, getWinOptsIconUrl(options), () => {
            if (!browserWindow.isDestroyed()) {
                // if not, try using the main window's icon
                setTaskbarIcon(browserWindow, getMainWinIconUrl(browserWindow.id));
            }
        });
    }
}

function setTaskbarIcon(browserWindow, iconUrl, errorCallback = () => {}) {
    const identity = getIdentityFromObject(browserWindow._options);

    cachedFetch(identity, iconUrl, (error, iconFilepath) => {
        if (!error) {
            setIcon(browserWindow, iconFilepath, errorCallback);
        } else {
            errorCallback();
        }
    });
}

function setIcon(browserWindow, iconFilepath, errorCallback = () => {}) {
    if (!browserWindow.isDestroyed()) {
        let icon = nativeImage.createFromPath(iconFilepath);
        if (icon.isEmpty()) {
            errorCallback();
        } else {
            browserWindow.setIcon(icon);
        }
    }
}

function setBlankTaskbarIcon(browserWindow) {
    setIcon(browserWindow, path.resolve(`${__dirname}/../../../assets/blank.ico`));
}

function getMainWinIconUrl(id) {
    let options = coreState.getMainWindowOptions(id) || {};
    return getWinOptsIconUrl(options);
}

function getWinOptsIconUrl(options) {
    return options.icon || options.taskbarIcon || options.applicationIcon;
}

//This is a legacy 5.0 feature used from embedded.
function handleCustomAlerts(id, opts) {
    let browserWindow = BrowserWindow.fromId(id);
    let subTopic = 'alert';
    let type = 'window-alert-requested';
    let topic = 'application';
    //We will need to keep the subscribe/unsubscribe functions avilable to do proper clean up.
    function subscription(e, args) {
        let message = args[0][0];
        let payload = {
            uuid: opts.uuid,
            name: opts.name,
            message: message,
            url: browserWindow.webContents.getURL(),
            topic: topic,
            type: type
        };
        if (typeof(e.preventDefault) === 'function') {
            e.preventDefault();
        }
        ofEvents.emit(route(topic, type, opts.uuid), payload);
    }

    function unsubscribe() {
        if (browserWindow) {
            browserWindow.removeListener(subTopic, subscription);
        }
    }

    browserWindow.on(subTopic, subscription);
    subscriptionManager.registerSubscription(unsubscribe, {
        uuid: opts.uuid,
        name: opts.name
    }, type, id);
}

//If unknown window AND `errDesc` provided, throw error; otherwise return (possibly undefined) browser window ref.
function getElectronBrowserWindow(identity, errDesc) {
    let openfinWindow = Window.wrap(identity.uuid, identity.name);
    let browserWindow = openfinWindow && openfinWindow.browserWindow;

    if (errDesc && !browserWindow) {
        throw new Error(`Could not ${errDesc} unknown window named '${identity.name}'`);
    }

    return browserWindow;
}

function restoreWindowPosition(identity, cb) {
    Window.getBoundsFromDisk(identity, savedBounds => {

        const monitorInfo = System.getMonitorInfo();

        if (!boundsVisible(savedBounds, monitorInfo)) {
            const displayRoot = System.getNearestDisplayRoot({
                x: savedBounds.left,
                y: savedBounds.top
            });

            savedBounds.top = displayRoot.y;
            savedBounds.left = displayRoot.x;
        }

        Window.setBounds(identity, savedBounds.left, savedBounds.top, savedBounds.width, savedBounds.height);
        switch (savedBounds.windowState) {
            case 'maximized':
                Window.maximize(identity);
                break;
            case 'minimized':
                Window.minimize(identity);
                break;
        }

        // set zoom level
        const { zoomLevel } = savedBounds;
        Window.setZoomLevel(identity, zoomLevel);
        cb();
    }, (err) => {
        //We care about errors but lets keep window creation going.
        log.writeToLog('info', err);
        cb();
    });
}

function intersectsRect(bounds, rect) {
    return !(bounds.left > rect.right || (bounds.left + bounds.width) < rect.left || bounds.top > rect.bottom || (bounds.top + bounds.height) < rect.top);
}

function boundsVisible(bounds, monitorInfo) {
    let visible = false;
    const monitors = [monitorInfo.primaryMonitor].concat(monitorInfo.nonPrimaryMonitors);

    for (let i = 0; i < monitors.length; i++) {
        if (intersectsRect(bounds, monitors[i].monitorRect)) {
            visible = true;
        }
    }
    return visible;
}

module.exports.Window = Window;<|MERGE_RESOLUTION|>--- conflicted
+++ resolved
@@ -1324,26 +1324,16 @@
     return new Promise((resolve, reject) => {
         const { identity, payload: { area } } = opts;
         const browserWindow = getElectronBrowserWindow(identity);
-<<<<<<< HEAD
 
         if (!browserWindow) {
             const error = new Error(`Unknown window named '${identity.name}'`);
             return reject(error);
         }
 
-=======
-
-        if (!browserWindow) {
-            const error = new Error(`Unknown window named '${identity.name}'`);
-            return reject(error);
-        }
-
->>>>>>> ad01cb14
         const callback = (img) => {
             const imageBase64 = img.toPNG().toString('base64');
             resolve(imageBase64);
         };
-<<<<<<< HEAD
 
         if (typeof area === 'undefined') {
             // Snapshot of a full window
@@ -1361,26 +1351,6 @@
             return reject(error);
         }
 
-=======
-
-        if (typeof area === 'undefined') {
-            // Snapshot of a full window
-            return browserWindow.capturePage(callback);
-        }
-
-        if (
-            !area ||
-            typeof area !== 'object' ||
-            typeof area.x !== 'number' ||
-            typeof area.y !== 'number' ||
-            typeof area.width !== 'number' ||
-            typeof area.height !== 'number'
-        ) {
-            const error = new Error(`Invalid shape of the snapshot's area.`);
-            return reject(error);
-        }
-
->>>>>>> ad01cb14
         // Snapshot of a specified area of the window
         browserWindow.capturePage(area, callback);
     });
