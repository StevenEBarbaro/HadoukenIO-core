--- conflicted
+++ resolved
@@ -3,15 +3,7 @@
  *
  *  Functions that support the window animations
  */
-<<<<<<< HEAD
-
-let app = require('electron').app;
-let BrowserWindow = require('electron').BrowserWindow;
-let NativeTimer = require('electron').NativeTimer;
-let windowTransaction = require('electron').windowTransaction;
-=======
 import { app, BrowserWindow, NativeTimer, windowTransaction, screen } from 'electron';
->>>>>>> 8356592d
 
 import { clipBounds } from './utils';
 import { handleMove } from './deferred';
