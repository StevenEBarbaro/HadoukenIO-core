--- conflicted
+++ resolved
@@ -542,48 +542,6 @@
     });
 
     /**
-<<<<<<< HEAD
-=======
-     * Request plugin modules from the Core and execute them in the current window
-     */
-    function evalPlugins(uuid, name) {
-        const action = 'set-window-plugin-state';
-        const plugins = syncApiCall('get-plugin-modules');
-        const log = (msg) => {
-            asyncApiCall('write-to-log', {
-                level: 'info',
-                message: `[plugins] [${uuid}]-[${name}]: ${msg}`
-            });
-        };
-
-        plugins.forEach((plugin) => {
-            // _content: contains plugin module code as a string to eval in this window
-            const { name, version, _content } = plugin;
-
-            if (!_content) {
-                log(`Skipped execution of plugin module [${name} ${version}], ` +
-                    `because the content is not available`);
-                return;
-            }
-
-            try {
-                process.eval(_content); /* jshint ignore:line */
-                log(`Succeeded execution of plugin module [${name} ${version}]`);
-                asyncApiCall(action, { name, version, state: 'succeeded' });
-            } catch (error) {
-                window.console.error(`${error.name}: ${error.message}\nPlugin: ${name} ${version}`);
-                log(`Failed execution of plugin module [${name} ${version}]`);
-                asyncApiCall(action, { name, version, state: 'failed' });
-            }
-        });
-
-        asyncApiCall(action, { allDone: true });
-    }
-
-
-
-    /**
->>>>>>> 0b159bee
      * Request preload scripts from the Core and execute them in the current window
      */
     function evalPreloadScripts(uuid, name) {
