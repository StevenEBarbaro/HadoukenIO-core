--- conflicted
+++ resolved
@@ -237,46 +237,6 @@
         const done = this.async();
 
         // Clean RxJS library (19MB -> 148KB)
-<<<<<<< HEAD
-        const rxjsLibPath = path.join(stagingNodeModulesPath, 'rxjs');
-        const rxjsPackageJsonPath = './node_modules/rxjs/package.json';
-        const rxjsMinUrl = 'https://unpkg.com/rxjs@' + require(rxjsPackageJsonPath).version + '/bundles/Rx.min.js';
-        https.get(rxjsMinUrl, (res) => {
-            if (res.statusCode !== 200) {
-                grunt.log.error('HTTPS request failed');
-                done();
-            }
-
-            let data = '';
-            res.on('data', (d) => {
-                data += d;
-            });
-
-            res.on('end', () => {
-                wrench.rmdirSyncRecursive(rxjsLibPath);
-                wrench.mkdirSyncRecursive(rxjsLibPath);
-                fs.writeFileSync(path.join(rxjsLibPath, 'index.js'), data);
-                done();
-            });
-        }).on('error', (e) => {
-            grunt.log.error(e);
-            done();
-        });
-
-        // Underscore (128KB -> 20KB)
-        const underscoreLibPath = path.join(stagingNodeModulesPath, 'underscore');
-        const underscoreLib = fs.readFileSync(path.join(underscoreLibPath, 'underscore-min.js'), 'utf-8');
-        wrench.rmdirSyncRecursive(underscoreLibPath);
-        wrench.mkdirSyncRecursive(underscoreLibPath);
-        fs.writeFileSync(path.join(underscoreLibPath, 'index.js'), underscoreLib);
-
-        // Minimist (64KB -> 8KB)
-        const minimistLibPath = path.join(stagingNodeModulesPath, 'minimist');
-        const minimistLib = fs.readFileSync(path.join(minimistLibPath, 'index.js'), 'utf-8');
-        wrench.rmdirSyncRecursive(minimistLibPath);
-        wrench.mkdirSyncRecursive(minimistLibPath);
-        fs.writeFileSync(path.join(minimistLibPath, 'index.js'), minimistLib);
-=======
         const libRxjsDir = path.join('./lib', 'rxjs');
         const libRxjs = path.join(libRxjsDir, 'Rx.min.js');
         const rxjsStagingPath = path.join(stagingNodeModulesPath, 'rxjs');
@@ -335,7 +295,6 @@
             fs.writeFileSync(path.join(minimistLibPath, 'index.js'), minimistLib);
             done();
         });
->>>>>>> 0dd7340f
     });
 
     grunt.registerTask('rebuild-native-modules', 'Rebuild native modules', function() {
