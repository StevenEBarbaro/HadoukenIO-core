--- conflicted
+++ resolved
@@ -52,15 +52,12 @@
       "integrity": "sha512-fh+pAqt4xRzPfqA6eh3Z2y6fyZavRIumvjhaCL753+TVkGKGhpPeyrJG2JftD0T9q4GF00KjefsQ+PQNDdWQaQ==",
       "dev": true
     },
-<<<<<<< HEAD
-=======
     "@types/semver": {
       "version": "5.5.0",
       "resolved": "https://registry.npmjs.org/@types/semver/-/semver-5.5.0.tgz",
       "integrity": "sha512-41qEJgBH/TWgo5NFSvBCJ1qkoi3Q6ONSF2avrHq1LVEZfYpdHmj0y9SuTK+u9ZhG1sYQKBL1AWXKyLWP4RaUoQ==",
       "dev": true
     },
->>>>>>> 0dd7340f
     "@types/underscore": {
       "version": "1.8.9",
       "resolved": "https://registry.npmjs.org/@types/underscore/-/underscore-1.8.9.tgz",
@@ -4330,16 +4327,9 @@
       }
     },
     "node-abi": {
-<<<<<<< HEAD
       "version": "2.7.1",
       "resolved": "https://registry.npmjs.org/node-abi/-/node-abi-2.7.1.tgz",
       "integrity": "sha512-OV8Bq1OrPh6z+Y4dqwo05HqrRL9YNF7QVMRfq1/pguwKLG+q9UB/Lk0x5qXjO23JjJg+/jqCHSTaG1P3tfKfuw==",
-=======
-      "version": "2.5.1",
-      "resolved": "https://registry.npmjs.org/node-abi/-/node-abi-2.5.1.tgz",
-      "integrity": "sha512-oDbFc7vCFx0RWWCweTer3hFm1u+e60N5FtGnmRV6QqvgATGFH/XRR6vqWIeBVosCYCqt6YdIr2L0exLZuEdVcQ==",
-      "dev": true,
->>>>>>> 0dd7340f
       "requires": {
         "semver": "^5.4.1"
       }
